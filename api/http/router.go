--- conflicted
+++ resolved
@@ -35,43 +35,8 @@
 	PeerIDPath          string = versionedAPIPath + "/peerid"
 )
 
-<<<<<<< HEAD
 // playgroundHandler is set when building with the playground build tag
 var playgroundHandler http.Handler
-=======
-func setRoutes(h *handler) *handler {
-	h.Mux = chi.NewRouter()
-
-	// setup CORS
-	if len(h.options.allowedOrigins) != 0 {
-		h.Use(cors.Handler(cors.Options{
-			AllowedOrigins: h.options.allowedOrigins,
-			AllowedMethods: []string{"GET", "POST", "OPTIONS"},
-			AllowedHeaders: []string{"Content-Type"},
-			MaxAge:         300,
-		}))
-	}
-
-	// setup logger middleware
-	h.Use(loggerMiddleware)
-
-	// define routes
-	h.Get(RootPath, h.handle(rootHandler))
-	h.Get(PingPath, h.handle(pingHandler))
-	h.Get(DumpPath, h.handle(dumpHandler))
-	h.Get(BlocksPath+"/{cid}", h.handle(getBlockHandler))
-	h.Get(GraphQLPath, h.handle(execGQLHandler))
-	h.Post(GraphQLPath, h.handle(execGQLHandler))
-	h.Get(SchemaPath, h.handle(listSchemaHandler))
-	h.Post(SchemaPath, h.handle(loadSchemaHandler))
-	h.Patch(SchemaPath, h.handle(patchSchemaHandler))
-	h.Post(SchemaMigrationPath, h.handle(setMigrationHandler))
-	h.Get(SchemaMigrationPath, h.handle(getMigrationHandler))
-	h.Post(IndexPath, h.handle(createIndexHandler))
-	h.Delete(IndexPath, h.handle(dropIndexHandler))
-	h.Get(IndexPath, h.handle(listIndexHandler))
-	h.Get(PeerIDPath, h.handle(peerIDHandler))
->>>>>>> 49bced3f
 
 func setRoutes(h *handler) *handler {
 	h.Get(RootPath, rootHandler)
@@ -83,6 +48,8 @@
 	h.Get(SchemaPath, listSchemaHandler)
 	h.Post(SchemaPath, loadSchemaHandler)
 	h.Patch(SchemaPath, patchSchemaHandler)
+  h.Post(SchemaMigrationPath, setMigrationHandler)
+	h.Get(SchemaMigrationPath, getMigrationHandler)
 	h.Post(IndexPath, createIndexHandler)
 	h.Delete(IndexPath, dropIndexHandler)
 	h.Get(IndexPath, listIndexHandler)
