// Copyright 2023 Democratized Data Foundation
//
// Use of this software is governed by the Business Source License
// included in the file licenses/BSL.txt.
//
// As of the Change Date specified in that file, in accordance with
// the Business Source License, use of this software will be governed
// by the Apache License, Version 2.0, included in the file
// licenses/APL.txt.

package http

import (
	"fmt"
	"net/http"
	"sync"

	"github.com/sourcenetwork/defradb/client"
	"github.com/sourcenetwork/defradb/datastore"

	"github.com/go-chi/chi/v5"
	"github.com/go-chi/chi/v5/middleware"
)

// Version is the identifier for the current API version.
var Version string = "v0"

// playgroundHandler is set when building with the playground build tag
var playgroundHandler http.Handler = http.HandlerFunc(http.NotFound)

type Handler struct {
	db     client.DB
	router *chi.Mux
	txs    *sync.Map
}

func NewHandler(db client.DB, opts ServerOptions) *Handler {
	txs := &sync.Map{}

	tx_handler := &txHandler{}
	store_handler := &storeHandler{}
	collection_handler := &collectionHandler{}
	p2p_handler := &p2pHandler{}
	lens_handler := &lensHandler{}
	ccip_handler := &ccipHandler{}

	router := chi.NewRouter()
	router.Use(middleware.RequestLogger(&logFormatter{}))
	router.Use(middleware.Recoverer)
	router.Use(CorsMiddleware(opts))
	router.Use(ApiMiddleware(db, txs, opts))

	router.Route("/api/"+Version, func(api chi.Router) {
		api.Use(TransactionMiddleware, StoreMiddleware)
		api.Route("/tx", func(tx chi.Router) {
			tx.Post("/", tx_handler.NewTxn)
			tx.Post("/concurrent", tx_handler.NewConcurrentTxn)
			tx.Post("/{id}", tx_handler.Commit)
			tx.Delete("/{id}", tx_handler.Discard)
		})
		api.Route("/backup", func(backup chi.Router) {
			backup.Post("/export", store_handler.BasicExport)
			backup.Post("/import", store_handler.BasicImport)
		})
		api.Route("/schema", func(schema chi.Router) {
			schema.Post("/", store_handler.AddSchema)
			schema.Patch("/", store_handler.PatchSchema)
			schema.Post("/default", store_handler.SetDefaultSchemaVersion)
		})
		api.Route("/collections", func(collections chi.Router) {
			collections.Get("/", store_handler.GetCollection)
			// with collection middleware
			collections_tx := collections.With(CollectionMiddleware)
			collections_tx.Get("/{name}", collection_handler.GetAllDocKeys)
			collections_tx.Post("/{name}", collection_handler.Create)
			collections_tx.Patch("/{name}", collection_handler.UpdateWith)
			collections_tx.Delete("/{name}", collection_handler.DeleteWith)
			collections_tx.Post("/{name}/indexes", collection_handler.CreateIndex)
			collections_tx.Get("/{name}/indexes", collection_handler.GetIndexes)
			collections_tx.Delete("/{name}/indexes/{index}", collection_handler.DropIndex)
			collections_tx.Get("/{name}/{key}", collection_handler.Get)
			collections_tx.Patch("/{name}/{key}", collection_handler.Update)
			collections_tx.Delete("/{name}/{key}", collection_handler.Delete)
		})
		api.Route("/lens", func(lens chi.Router) {
			lens.Use(LensMiddleware)
			lens.Get("/", lens_handler.Config)
			lens.Post("/", lens_handler.SetMigration)
			lens.Post("/reload", lens_handler.ReloadLenses)
			lens.Get("/{version}", lens_handler.HasMigration)
			lens.Post("/{version}/up", lens_handler.MigrateUp)
			lens.Post("/{version}/down", lens_handler.MigrateDown)
		})
		api.Route("/graphql", func(graphQL chi.Router) {
			graphQL.Get("/", store_handler.ExecRequest)
			graphQL.Post("/", store_handler.ExecRequest)
		})
		api.Route("/ccip", func(ccip chi.Router) {
			ccip.Get("/{sender}/{data}", ccip_handler.ExecCCIP)
			ccip.Post("/", ccip_handler.ExecCCIP)
		})
		api.Route("/p2p", func(p2p chi.Router) {
			p2p.Get("/info", p2p_handler.PeerInfo)
			p2p.Route("/replicators", func(p2p_replicators chi.Router) {
				p2p_replicators.Get("/", p2p_handler.GetAllReplicators)
				p2p_replicators.Post("/", p2p_handler.SetReplicator)
				p2p_replicators.Delete("/", p2p_handler.DeleteReplicator)
			})
			p2p.Route("/collections", func(p2p_collections chi.Router) {
<<<<<<< HEAD
				p2p_collections.Get("/", p2p_handler.GetAllP2PCollections)
				p2p_collections.Post("/{id}", p2p_handler.AddP2PCollection)
				p2p_collections.Delete("/{id}", p2p_handler.RemoveP2PCollection)
=======
				p2p_collections.Get("/", store_handler.GetAllP2PCollections)
				p2p_collections.Post("/", store_handler.AddP2PCollection)
				p2p_collections.Delete("/", store_handler.RemoveP2PCollection)
>>>>>>> bc4c704f
			})
		})
		api.Route("/debug", func(debug chi.Router) {
			debug.Get("/dump", store_handler.PrintDump)
		})
	})

	router.Handle("/*", playgroundHandler)

	return &Handler{
		db:     db,
		router: router,
		txs:    txs,
	}
}

func (h *Handler) Transaction(id uint64) (datastore.Txn, error) {
	tx, ok := h.txs.Load(id)
	if !ok {
		return nil, fmt.Errorf("invalid transaction id")
	}
	return tx.(datastore.Txn), nil
}

func (h *Handler) ServeHTTP(w http.ResponseWriter, req *http.Request) {
	h.router.ServeHTTP(w, req)
}<|MERGE_RESOLUTION|>--- conflicted
+++ resolved
@@ -107,15 +107,9 @@
 				p2p_replicators.Delete("/", p2p_handler.DeleteReplicator)
 			})
 			p2p.Route("/collections", func(p2p_collections chi.Router) {
-<<<<<<< HEAD
 				p2p_collections.Get("/", p2p_handler.GetAllP2PCollections)
-				p2p_collections.Post("/{id}", p2p_handler.AddP2PCollection)
-				p2p_collections.Delete("/{id}", p2p_handler.RemoveP2PCollection)
-=======
-				p2p_collections.Get("/", store_handler.GetAllP2PCollections)
-				p2p_collections.Post("/", store_handler.AddP2PCollection)
-				p2p_collections.Delete("/", store_handler.RemoveP2PCollection)
->>>>>>> bc4c704f
+				p2p_collections.Post("/", p2p_handler.AddP2PCollection)
+				p2p_collections.Delete("/", p2p_handler.RemoveP2PCollection)
 			})
 		})
 		api.Route("/debug", func(debug chi.Router) {
