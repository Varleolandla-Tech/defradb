--- conflicted
+++ resolved
@@ -50,6 +50,9 @@
 	// requestSubBufferSize controls the size of the channel used to
 	// send events to request subscriptions
 	requestSubBufferSize = 5
+	// mergeSubBufferSize controls the size of the channel used to
+	// handle merge events
+	mergeSubBufferSize = 10
 )
 
 // DB is the main interface for interacting with the
@@ -132,15 +135,6 @@
 	if err != nil {
 		return nil, err
 	}
-
-	if db.events.DAGMerges.HasValue() {
-		merges, err := db.events.DAGMerges.Value().Subscribe()
-		if err != nil {
-			return nil, err
-		}
-		go db.handleMerges(ctx, merges)
-	}
-
 	return db, nil
 }
 
@@ -207,6 +201,9 @@
 	db.glock.Lock()
 	defer db.glock.Unlock()
 
+	// start merge process
+	go db.handleMerges(ctx)
+
 	// forward system bus events to the subscriber bus
 	// to ensure we never block the system bus for user subscriptions
 	go func() {
@@ -291,18 +288,9 @@
 // This is the place for any last minute cleanup or releasing of resources (i.e.: Badger instance).
 func (db *db) Close() {
 	log.Info("Closing DefraDB process...")
-<<<<<<< HEAD
 
 	db.subEventBus.Close()
 	db.sysEventBus.Close()
-=======
-	if db.events.Updates.HasValue() {
-		db.events.Updates.Value().Close()
-	}
-	if db.events.DAGMerges.HasValue() {
-		db.events.DAGMerges.Value().Close()
-	}
->>>>>>> 0c134e54
 
 	err := db.rootstore.Close()
 	if err != nil {
