--- conflicted
+++ resolved
@@ -59,23 +59,9 @@
 
 	*Peer
 
-<<<<<<< HEAD
-	ctx    context.Context
-	cancel context.CancelFunc
-=======
-	// receives an event when the status of a peer connection changes.
-	peerEvent chan event.EvtPeerConnectednessChanged
-
-	// receives an event when a pubsub topic is added.
-	pubSubEvent chan EvtPubSub
-
-	// receives an event when a pushLog request has been processed.
-	pushLogEvent chan EvtReceivedPushLog
-
 	ctx      context.Context
 	cancel   context.CancelFunc
 	dhtClose func() error
->>>>>>> 0c134e54
 }
 
 // NewNode creates a new network node instance of DefraDB, wired into libp2p.
@@ -181,16 +167,7 @@
 			return nil, fin.Cleanup(err)
 		}
 	}
-<<<<<<< HEAD
-
-	sub, err := h.EventBus().Subscribe(&event.EvtPeerConnectednessChanged{})
-	if err != nil {
-		return nil, fin.Cleanup(err)
-	}
-
-	ctx, cancel := context.WithCancel(ctx)
-=======
->>>>>>> 0c134e54
+
 	peer, err := NewPeer(
 		ctx,
 		db,
@@ -204,41 +181,23 @@
 		return nil, fin.Cleanup(err)
 	}
 
-<<<<<<< HEAD
+	sub, err := h.EventBus().Subscribe(&event.EvtPeerConnectednessChanged{})
+	if err != nil {
+		return nil, fin.Cleanup(err)
+	}
 	// publish subscribed events to the event bus
 	go func() {
 		for val := range sub.Out() {
 			db.Events().Publish(events.NewMessage(events.ConnectEventName, val))
 		}
 	}()
-=======
-	n := &Node{
-		// WARNING: The current usage of these channels means that consumers of them
-		// (the WaitForFoo funcs) can recieve events that occured before the WaitForFoo
-		// function call.  This is tolerable at the moment as they are only used for
-		// test, but we should resolve this when we can (e.g. via using subscribe-like
-		// mechanics, potentially via use of a ring-buffer based [events.Channel]
-		// implementation): https://github.com/sourcenetwork/defradb/issues/1358.
-		pubSubEvent:  make(chan EvtPubSub, 20),
-		pushLogEvent: make(chan EvtReceivedPushLog, 20),
-		peerEvent:    make(chan event.EvtPeerConnectednessChanged, 20),
-		Peer:         peer,
-		DB:           db,
-		ctx:          ctx,
-		cancel:       cancel,
-		dhtClose:     ddht.Close,
-	}
-
-	n.subscribeToPeerConnectionEvents()
-	n.subscribeToPubSubEvents()
-	n.subscribeToPushLogEvents()
->>>>>>> 0c134e54
 
 	return &Node{
-		Peer:   peer,
-		DB:     db,
-		ctx:    ctx,
-		cancel: cancel,
+		Peer:     peer,
+		DB:       db,
+		ctx:      ctx,
+		cancel:   cancel,
+		dhtClose: ddht.Close,
 	}, nil
 }
 
@@ -289,206 +248,6 @@
 	}
 }
 
-<<<<<<< HEAD
-=======
-// subscribeToPeerConnectionEvents subscribes the node to the event bus for a peer connection change.
-func (n *Node) subscribeToPeerConnectionEvents() {
-	sub, err := n.host.EventBus().Subscribe(new(event.EvtPeerConnectednessChanged))
-	if err != nil {
-		log.InfoContext(
-			n.ctx,
-			fmt.Sprintf("failed to subscribe to peer connectedness changed event: %v", err),
-		)
-		return
-	}
-	go func() {
-		for {
-			select {
-			case <-n.ctx.Done():
-				err := sub.Close()
-				if err != nil {
-					log.ErrorContextE(
-						n.ctx,
-						"Failed to close peer connectedness changed event subscription",
-						err,
-					)
-				}
-				return
-			case e, ok := <-sub.Out():
-				if !ok {
-					return
-				}
-				select {
-				case n.peerEvent <- e.(event.EvtPeerConnectednessChanged):
-				default:
-					<-n.peerEvent
-					n.peerEvent <- e.(event.EvtPeerConnectednessChanged)
-				}
-			}
-		}
-	}()
-}
-
-// subscribeToPubSubEvents subscribes the node to the event bus for a pubsub.
-func (n *Node) subscribeToPubSubEvents() {
-	sub, err := n.host.EventBus().Subscribe(new(EvtPubSub))
-	if err != nil {
-		log.InfoContext(
-			n.ctx,
-			fmt.Sprintf("failed to subscribe to pubsub event: %v", err),
-		)
-		return
-	}
-	go func() {
-		for {
-			select {
-			case <-n.ctx.Done():
-				err := sub.Close()
-				if err != nil {
-					log.ErrorContextE(
-						n.ctx,
-						"Failed to close pubsub event subscription",
-						err,
-					)
-				}
-				return
-			case e, ok := <-sub.Out():
-				if !ok {
-					return
-				}
-				select {
-				case n.pubSubEvent <- e.(EvtPubSub):
-				default:
-					<-n.pubSubEvent
-					n.pubSubEvent <- e.(EvtPubSub)
-				}
-			}
-		}
-	}()
-}
-
-// subscribeToPushLogEvents subscribes the node to the event bus for a push log request completion.
-func (n *Node) subscribeToPushLogEvents() {
-	sub, err := n.host.EventBus().Subscribe(new(EvtReceivedPushLog))
-	if err != nil {
-		log.InfoContext(
-			n.ctx,
-			fmt.Sprintf("failed to subscribe to push log event: %v", err),
-		)
-		return
-	}
-	go func() {
-		for {
-			select {
-			case <-n.ctx.Done():
-				err := sub.Close()
-				if err != nil {
-					log.ErrorContextE(
-						n.ctx,
-						"Failed to close push log event subscription",
-						err,
-					)
-				}
-				return
-			case e, ok := <-sub.Out():
-				if !ok {
-					return
-				}
-				select {
-				case n.pushLogEvent <- e.(EvtReceivedPushLog):
-				default:
-					<-n.pushLogEvent
-					n.pushLogEvent <- e.(EvtReceivedPushLog)
-				}
-			}
-		}
-	}()
-}
-
-// WaitForPeerConnectionEvent listens to the event channel for a connection event from a given peer.
-func (n *Node) WaitForPeerConnectionEvent(id peer.ID) error {
-	if n.host.Network().Connectedness(id) == network.Connected {
-		return nil
-	}
-	for {
-		select {
-		case evt := <-n.peerEvent:
-			if evt.Peer != id {
-				continue
-			}
-			return nil
-		case <-time.After(evtWaitTimeout):
-			return ErrPeerConnectionWaitTimout
-		case <-n.ctx.Done():
-			return nil
-		}
-	}
-}
-
-// WaitForPubSubEvent listens to the event channel for pub sub event from a given peer.
-func (n *Node) WaitForPubSubEvent(id peer.ID) error {
-	for {
-		select {
-		case evt := <-n.pubSubEvent:
-			if evt.Peer != id {
-				continue
-			}
-			return nil
-		case <-time.After(evtWaitTimeout):
-			return ErrPubSubWaitTimeout
-		case <-n.ctx.Done():
-			return nil
-		}
-	}
-}
-
-// WaitForPushLogByPeerEvent listens to the event channel for a push log event by a given peer.
-//
-// By refers to the log creator. It can be different than the log sender.
-//
-// It will block the calling thread until an event is yielded to an internal channel. This
-// event is not necessarily the next event and is dependent on the number of concurrent callers
-// (each event will only notify a single caller, not all of them).
-func (n *Node) WaitForPushLogByPeerEvent(id peer.ID) error {
-	for {
-		select {
-		case evt := <-n.pushLogEvent:
-			if evt.ByPeer != id {
-				continue
-			}
-			return nil
-		case <-time.After(evtWaitTimeout):
-			return ErrPushLogWaitTimeout
-		case <-n.ctx.Done():
-			return nil
-		}
-	}
-}
-
-// WaitForPushLogFromPeerEvent listens to the event channel for a push log event from a given peer.
-//
-// From refers to the log sender. It can be different that the log creator.
-//
-// It will block the calling thread until an event is yielded to an internal channel. This
-// event is not necessarily the next event and is dependent on the number of concurrent callers
-// (each event will only notify a single caller, not all of them).
-func (n *Node) WaitForPushLogFromPeerEvent(id peer.ID) error {
-	for {
-		select {
-		case evt := <-n.pushLogEvent:
-			if evt.FromPeer != id {
-				continue
-			}
-			return nil
-		case <-time.After(evtWaitTimeout):
-			return ErrPushLogWaitTimeout
-		case <-n.ctx.Done():
-			return nil
-		}
-	}
-}
-
->>>>>>> 0c134e54
 func newDHT(ctx context.Context, h host.Host, dsb ds.Batching) (*dualdht.DHT, error) {
 	dhtOpts := []dualdht.Option{
 		dualdht.DHTOption(dht.NamespacedValidator("pk", record.PublicKeyValidator{})),
