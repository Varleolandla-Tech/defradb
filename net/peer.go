// Licensed under the Apache License, Version 2.0 (the "License");
// you may not use this file except in compliance with the License.
// You may obtain a copy of the License at
//
//     http://www.apache.org/licenses/LICENSE-2.0
//
// Unless required by applicable law or agreed to in writing, software
// distributed under the License is distributed on an "AS IS" BASIS,
// WITHOUT WARRANTIES OR CONDITIONS OF ANY KIND, either express or implied.
// See the License for the specific language governing permissions and
// limitations under the License.

package net

import (
	"context"
	"sync"
	"time"

	"github.com/ipfs/boxo/bitswap"
	"github.com/ipfs/boxo/bitswap/network"
	"github.com/ipfs/boxo/blockservice"
	exchange "github.com/ipfs/boxo/exchange"
	dag "github.com/ipfs/boxo/ipld/merkledag"
	"github.com/ipfs/go-cid"
	ds "github.com/ipfs/go-datastore"
	ipld "github.com/ipfs/go-ipld-format"
	gostream "github.com/libp2p/go-libp2p-gostream"
	pubsub "github.com/libp2p/go-libp2p-pubsub"
	"github.com/libp2p/go-libp2p/core/host"
	"github.com/libp2p/go-libp2p/core/peer"
	peerstore "github.com/libp2p/go-libp2p/core/peerstore"
	"github.com/libp2p/go-libp2p/core/routing"
	"google.golang.org/grpc"

	"github.com/sourcenetwork/defradb/client"
	"github.com/sourcenetwork/defradb/core"
	corenet "github.com/sourcenetwork/defradb/core/net"
	"github.com/sourcenetwork/defradb/datastore"
	"github.com/sourcenetwork/defradb/errors"
	"github.com/sourcenetwork/defradb/events"
	"github.com/sourcenetwork/defradb/logging"
	"github.com/sourcenetwork/defradb/merkle/clock"
	pb "github.com/sourcenetwork/defradb/net/pb"
)

var (
	numWorkers = 5
)

// Peer is a DefraDB Peer node which exposes all the LibP2P host/peer functionality
// to the underlying DefraDB instance.
type Peer struct {
	//config??

	db            client.DB
	updateChannel chan events.Update

	host host.Host
	dht  routing.Routing
	ps   *pubsub.PubSub

	server *server
	p2pRPC *grpc.Server // rpc server over the P2P network

	// Used to close the dagWorker pool for a given document.
	// The string represents a dockey.
	closeJob chan string
	sendJobs chan *dagJob

	// outstanding log request currently being processed
	queuedChildren *cidSafeSet

	// replicators is a map from collectionName => peerId
	replicators map[string]map[peer.ID]struct{}
	mu          sync.Mutex

	// peer DAG service
	ipld.DAGService
	exch  exchange.Interface
	bserv blockservice.BlockService

	ctx    context.Context
	cancel context.CancelFunc
}

// NewPeer creates a new instance of the DefraDB server as a peer-to-peer node.
func NewPeer(
	ctx context.Context,
	db client.DB,
	h host.Host,
	dht routing.Routing,
	ps *pubsub.PubSub,
	serverOptions []grpc.ServerOption,
	dialOptions []grpc.DialOption,
) (*Peer, error) {
	if db == nil {
		return nil, ErrNilDB
	}

	ctx, cancel := context.WithCancel(ctx)
	p := &Peer{
		host:           h,
		dht:            dht,
		ps:             ps,
		db:             db,
		p2pRPC:         grpc.NewServer(serverOptions...),
		ctx:            ctx,
		cancel:         cancel,
		closeJob:       make(chan string),
		sendJobs:       make(chan *dagJob),
		replicators:    make(map[string]map[peer.ID]struct{}),
		queuedChildren: newCidSafeSet(),
	}
	var err error
	p.server, err = newServer(p, db, dialOptions...)
	if err != nil {
		return nil, err
	}

	err = p.loadReplicators(p.ctx)
	if err != nil {
		return nil, err
	}

	p.setupBlockService()
	p.setupDAGService()

	return p, nil
}

// Start all the internal workers/goroutines/loops that manage the P2P state.
func (p *Peer) Start() error {
	p.mu.Lock()
	defer p.mu.Unlock()

	// reconnect to known peers
	var wg sync.WaitGroup
	for _, id := range p.host.Peerstore().PeersWithAddrs() {
		if id == p.host.ID() {
			continue
		}
		wg.Add(1)
		go func(id peer.ID) {
			defer wg.Done()
			addr := p.host.Peerstore().PeerInfo(id)
			err := p.host.Connect(p.ctx, addr)
			if err != nil {
				log.Info(
					p.ctx,
					"Failure while reconnecting to a known peer",
					logging.NewKV("peer", id),
					logging.NewKV("error", err),
				)
			}
		}(id)
	}
	wg.Wait()

	p2plistener, err := gostream.Listen(p.host, corenet.Protocol)
	if err != nil {
		return err
	}

	if p.ps != nil {
		if !p.db.Events().Updates.HasValue() {
			return ErrNilUpdateChannel
		}

		updateChannel, err := p.db.Events().Updates.Value().Subscribe()
		if err != nil {
			return err
		}
		p.updateChannel = updateChannel

		log.Info(p.ctx, "Starting internal broadcaster for pubsub network")
		go p.handleBroadcastLoop()
	}

	// register the P2P gRPC server
	go func() {
		pb.RegisterServiceServer(p.p2pRPC, p.server)
		if err := p.p2pRPC.Serve(p2plistener); err != nil &&
			!errors.Is(err, grpc.ErrServerStopped) {
			log.FatalE(p.ctx, "Fatal P2P RPC server error", err)
		}
	}()

	// start sendJobWorker
	go p.sendJobWorker()

	return nil
}

// Close the peer node and all its internal workers/goroutines/loops.
func (p *Peer) Close() {
	// close topics
	if err := p.server.removeAllPubsubTopics(); err != nil {
		log.ErrorE(p.ctx, "Error closing pubsub topics", err)
	}

	// stop gRPC server
	for _, c := range p.server.conns {
		if err := c.Close(); err != nil {
			log.ErrorE(p.ctx, "Failed closing server RPC connections", err)
		}
	}
	stopGRPCServer(p.ctx, p.p2pRPC)
	// stopGRPCServer(p.tcpRPC)

	// close event emitters
	if p.server.pubSubEmitter != nil {
		if err := p.server.pubSubEmitter.Close(); err != nil {
			log.Info(p.ctx, "Could not close pubsub event emitter", logging.NewKV("Error", err.Error()))
		}
	}
	if p.server.pushLogEmitter != nil {
		if err := p.server.pushLogEmitter.Close(); err != nil {
			log.Info(p.ctx, "Could not close push log event emitter", logging.NewKV("Error", err.Error()))
		}
	}

	if p.db.Events().Updates.HasValue() {
		p.db.Events().Updates.Value().Unsubscribe(p.updateChannel)
	}

	if err := p.bserv.Close(); err != nil {
		log.ErrorE(p.ctx, "Error closing block service", err)
	}

	if err := p.host.Close(); err != nil {
		log.ErrorE(p.ctx, "Error closing host", err)
	}

	p.cancel()
}

// handleBroadcast loop manages the transition of messages
// from the internal broadcaster to the external pubsub network
func (p *Peer) handleBroadcastLoop() {
	log.Debug(p.ctx, "Waiting for messages on internal broadcaster")
	for {
		log.Debug(p.ctx, "Handling internal broadcast bus message")
		update, isOpen := <-p.updateChannel
		if !isOpen {
			return
		}

		// check log priority, 1 is new doc log
		// 2 is update log
		var err error
		if update.Priority == 1 {
			err = p.handleDocCreateLog(update)
		} else if update.Priority > 1 {
			err = p.handleDocUpdateLog(update)
		} else {
			log.Info(p.ctx, "Skipping log with invalid priority of 0", logging.NewKV("CID", update.Cid))
		}

		if err != nil {
			log.ErrorE(p.ctx, "Error while handling broadcast log", err)
		}
	}
}

// RegisterNewDocument registers a new document with the peer node.
func (p *Peer) RegisterNewDocument(
	ctx context.Context,
	dockey client.DocKey,
	c cid.Cid,
	nd ipld.Node,
	schemaID string,
) error {
	log.Debug(
		p.ctx,
		"Registering a new document for our peer node",
		logging.NewKV("DocKey", dockey.String()),
	)

	// register topic
	if err := p.server.addPubSubTopic(dockey.String(), !p.server.hasPubSubTopic(schemaID)); err != nil {
		log.ErrorE(
			p.ctx,
			"Failed to create new pubsub topic",
			err,
			logging.NewKV("DocKey", dockey.String()),
		)
		return err
	}

	// publish log
	body := &pb.PushLogRequest_Body{
		DocKey:   []byte(dockey.String()),
		Cid:      c.Bytes(),
		SchemaID: []byte(schemaID),
		Creator:  p.host.ID().String(),
		Log: &pb.Document_Log{
			Block: nd.RawData(),
		},
	}
	req := &pb.PushLogRequest{
		Body: body,
	}

	return p.server.publishLog(p.ctx, schemaID, req)
}

<<<<<<< HEAD
=======
// SetReplicator adds a target peer node as a replication destination for documents in our DB.
func (p *Peer) SetReplicator(
	ctx context.Context,
	rep client.Replicator,
) error {
	txn, err := p.db.NewTxn(ctx, true)
	if err != nil {
		return err
	}
	store := p.db.WithTxn(txn)

	err = p.setReplicator(ctx, store, rep.Info, rep.Schemas...)
	if err != nil {
		txn.Discard(ctx)
		return err
	}

	return txn.Commit(ctx)
}

// setReplicator adds a target peer node as a replication destination for documents in our DB.
func (p *Peer) setReplicator(
	ctx context.Context,
	store client.Store,
	info peer.AddrInfo,
	collectionNames ...string,
) error {
	// verify collections
	collections := []client.Collection{}
	schemas := []string{}
	if len(collectionNames) == 0 {
		var err error
		collections, err = store.GetAllCollections(ctx)
		if err != nil {
			return errors.Wrap("failed to get all collections for replicator", err)
		}
		for _, col := range collections {
			schemas = append(schemas, col.SchemaID())
		}
	} else {
		for _, cName := range collectionNames {
			col, err := store.GetCollectionByName(ctx, cName)
			if err != nil {
				return errors.Wrap("failed to get collection for replicator", err)
			}
			collections = append(collections, col)
			schemas = append(schemas, col.SchemaID())
		}
	}

	// make sure it's not ourselves
	if info.ID == p.host.ID() {
		return errors.New("can't target ourselves as a replicator")
	}
	if err := info.ID.Validate(); err != nil {
		return err
	}

	// Add the destination's peer multiaddress in the peerstore.
	// This will be used during connection and stream creation by libp2p.
	p.host.Peerstore().AddAddrs(info.ID, info.Addrs, peerstore.PermanentAddrTTL)

	// make sure we're not duplicating things
	p.mu.Lock()
	for _, col := range collections {
		if reps, exists := p.replicators[col.SchemaID()]; exists {
			if _, exists := reps[info.ID]; exists {
				p.mu.Unlock()
				return errors.New(fmt.Sprintf(
					"Replicator already exists for %s with PeerID %s",
					col.Name(),
					info.ID,
				))
			}
		} else {
			p.replicators[col.SchemaID()] = make(map[peer.ID]struct{})
		}
		// add to replicators list for the collection
		p.replicators[col.SchemaID()][info.ID] = struct{}{}
	}
	p.mu.Unlock()

	// Persist peer in datastore
	err := p.db.SetReplicator(ctx, client.Replicator{
		Info:    info,
		Schemas: schemas,
	})
	if err != nil {
		return errors.Wrap("failed to persist replicator", err)
	}

	for _, col := range collections {
		// create read only txn and assign to col
		txn, err := p.db.NewTxn(ctx, true)
		if err != nil {
			return errors.Wrap("failed to get txn", err)
		}
		col = col.WithTxn(txn)

		// get dockeys (all)
		keysCh, err := col.GetAllDocKeys(ctx)
		if err != nil {
			txn.Discard(ctx)
			return errors.Wrap(
				fmt.Sprintf(
					"Failed to get dockey for replicator %s on %s",
					info.ID,
					col.Name(),
				),
				err,
			)
		}

		p.pushToReplicator(ctx, txn, col, keysCh, info.ID)
	}
	return nil
}

>>>>>>> bc4c704f
func (p *Peer) pushToReplicator(
	ctx context.Context,
	txn datastore.Txn,
	collection client.Collection,
	keysCh <-chan client.DocKeysResult,
	pid peer.ID,
) {
	for key := range keysCh {
		if key.Err != nil {
			log.ErrorE(ctx, "Key channel error", key.Err)
			continue
		}
		dockey := core.DataStoreKeyFromDocKey(key.Key)
		headset := clock.NewHeadSet(
			txn.Headstore(),
			dockey.WithFieldId(core.COMPOSITE_NAMESPACE).ToHeadStoreKey(),
		)
		cids, priority, err := headset.List(ctx)
		if err != nil {
			log.ErrorE(
				ctx,
				"Failed to get heads",
				err,
				logging.NewKV("DocKey", key.Key.String()),
				logging.NewKV("PeerID", pid),
				logging.NewKV("Collection", collection.Name()))
			continue
		}
		// loop over heads, get block, make the required logs, and send
		for _, c := range cids {
			blk, err := txn.DAGstore().Get(ctx, c)
			if err != nil {
				log.ErrorE(ctx, "Failed to get block", err,
					logging.NewKV("CID", c),
					logging.NewKV("PeerID", pid),
					logging.NewKV("Collection", collection.Name()))
				continue
			}

			// @todo: remove encode/decode loop for core.Log data
			nd, err := dag.DecodeProtobuf(blk.RawData())
			if err != nil {
				log.ErrorE(ctx, "Failed to decode protobuf", err, logging.NewKV("CID", c))
				continue
			}

			evt := events.Update{
				DocKey:   key.Key.String(),
				Cid:      c,
				SchemaID: collection.SchemaID(),
				Block:    nd,
				Priority: priority,
			}
			if err := p.server.pushLog(ctx, evt, pid); err != nil {
				log.ErrorE(
					ctx,
					"Failed to replicate log",
					err,
					logging.NewKV("CID", c),
					logging.NewKV("PeerID", pid),
				)
			}
		}
	}
}

<<<<<<< HEAD
=======
// DeleteReplicator removes a peer node from the replicators.
func (p *Peer) DeleteReplicator(
	ctx context.Context,
	rep client.Replicator,
) error {
	log.Debug(ctx, "Received DeleteReplicator request")

	txn, err := p.db.NewTxn(ctx, true)
	if err != nil {
		return err
	}
	store := p.db.WithTxn(txn)

	err = p.deleteReplicator(ctx, store, rep.Info, rep.Schemas...)
	if err != nil {
		txn.Discard(ctx)
		return err
	}

	return txn.Commit(ctx)
}

func (p *Peer) deleteReplicator(
	ctx context.Context,
	store client.Store,
	info peer.AddrInfo,
	collectionNames ...string,
) error {
	// make sure it's not ourselves
	if info.ID == p.host.ID() {
		return ErrSelfTargetForReplicator
	}
	if err := info.ID.Validate(); err != nil {
		return err
	}

	// verify collections
	schemas := []string{}
	schemaMap := make(map[string]struct{})
	if len(collectionNames) == 0 {
		var err error
		collections, err := store.GetAllCollections(ctx)
		if err != nil {
			return errors.Wrap("failed to get all collections for replicator", err)
		}
		for _, col := range collections {
			schemas = append(schemas, col.SchemaID())
			schemaMap[col.SchemaID()] = struct{}{}
		}
	} else {
		for _, cName := range collectionNames {
			col, err := store.GetCollectionByName(ctx, cName)
			if err != nil {
				return errors.Wrap("failed to get collection for replicator", err)
			}
			schemas = append(schemas, col.SchemaID())
			schemaMap[col.SchemaID()] = struct{}{}
		}
	}

	// make sure we're not duplicating things
	p.mu.Lock()
	defer p.mu.Unlock()

	totalSchemas := 0 // Lets keep track of how many schemas are left for the replicator.
	for schema, rep := range p.replicators {
		if _, exists := rep[info.ID]; exists {
			if _, toDelete := schemaMap[schema]; toDelete {
				delete(p.replicators[schema], info.ID)
			} else {
				totalSchemas++
			}
		}
	}

	if totalSchemas == 0 {
		// Remove the destination's peer multiaddress in the peerstore.
		p.host.Peerstore().ClearAddrs(info.ID)
	}

	// Delete peer in datastore
	return p.db.DeleteReplicator(ctx, client.Replicator{
		Info:    peer.AddrInfo{ID: info.ID},
		Schemas: schemas,
	})
}

// GetAllReplicators returns all replicators and the schemas that are replicated to them.
func (p *Peer) GetAllReplicators(ctx context.Context) ([]client.Replicator, error) {
	log.Debug(ctx, "Received GetAllReplicators request")

	return p.db.GetAllReplicators(ctx)
}

>>>>>>> bc4c704f
func (p *Peer) loadReplicators(ctx context.Context) error {
	reps, err := p.GetAllReplicators(ctx)
	if err != nil {
		return errors.Wrap("failed to get replicators", err)
	}
	p.mu.Lock()
	defer p.mu.Unlock()
	for _, rep := range reps {
		for _, schema := range rep.Schemas {
			if pReps, exists := p.replicators[schema]; exists {
				if _, exists := pReps[rep.Info.ID]; exists {
					continue
				}
			} else {
				p.replicators[schema] = make(map[peer.ID]struct{})
			}

			// add to replicators list
			p.replicators[schema][rep.Info.ID] = struct{}{}
		}

		// Add the destination's peer multiaddress in the peerstore.
		// This will be used during connection and stream creation by libp2p.
		p.host.Peerstore().AddAddrs(rep.Info.ID, rep.Info.Addrs, peerstore.PermanentAddrTTL)

		log.Info(ctx, "loaded replicators from datastore", logging.NewKV("Replicator", rep))
	}

	return nil
}

func (p *Peer) loadP2PCollections(ctx context.Context) (map[string]struct{}, error) {
	collections, err := p.GetAllP2PCollections(ctx)
	if err != nil && !errors.Is(err, ds.ErrNotFound) {
		return nil, err
	}
	colMap := make(map[string]struct{})
	for _, col := range collections {
		err := p.server.addPubSubTopic(col, true)
		if err != nil {
			return nil, err
		}
		colMap[col] = struct{}{}
	}

	return colMap, nil
}

func (p *Peer) handleDocCreateLog(evt events.Update) error {
	dockey, err := client.NewDocKeyFromString(evt.DocKey)
	if err != nil {
		return NewErrFailedToGetDockey(err)
	}

	// We need to register the document before pushing to the replicators if we want to
	// ensure that we have subscribed to the topic.
	err = p.RegisterNewDocument(p.ctx, dockey, evt.Cid, evt.Block, evt.SchemaID)
	if err != nil {
		return err
	}
	// push to each peer (replicator)
	p.pushLogToReplicators(p.ctx, evt)

	return nil
}

func (p *Peer) handleDocUpdateLog(evt events.Update) error {
	dockey, err := client.NewDocKeyFromString(evt.DocKey)
	if err != nil {
		return NewErrFailedToGetDockey(err)
	}
	log.Debug(
		p.ctx,
		"Preparing pubsub pushLog request from broadcast",
		logging.NewKV("DocKey", dockey),
		logging.NewKV("CID", evt.Cid),
		logging.NewKV("SchemaId", evt.SchemaID))

	body := &pb.PushLogRequest_Body{
		DocKey:   []byte(dockey.String()),
		Cid:      evt.Cid.Bytes(),
		SchemaID: []byte(evt.SchemaID),
		Creator:  p.host.ID().String(),
		Log: &pb.Document_Log{
			Block: evt.Block.RawData(),
		},
	}
	req := &pb.PushLogRequest{
		Body: body,
	}

	// push to each peer (replicator)
	p.pushLogToReplicators(p.ctx, evt)

	if err := p.server.publishLog(p.ctx, evt.DocKey, req); err != nil {
		return NewErrPublishingToDockeyTopic(err, evt.Cid.String(), evt.DocKey)
	}

	if err := p.server.publishLog(p.ctx, evt.SchemaID, req); err != nil {
		return NewErrPublishingToSchemaTopic(err, evt.Cid.String(), evt.SchemaID)
	}

	return nil
}

func (p *Peer) pushLogToReplicators(ctx context.Context, lg events.Update) {
	// push to each peer (replicator)
	peers := make(map[string]struct{})
	for _, peer := range p.ps.ListPeers(lg.DocKey) {
		peers[peer.String()] = struct{}{}
	}
	for _, peer := range p.ps.ListPeers(lg.SchemaID) {
		peers[peer.String()] = struct{}{}
	}

	p.mu.Lock()
	reps, exists := p.replicators[lg.SchemaID]
	p.mu.Unlock()

	if exists {
		for pid := range reps {
			// Don't push if pid is in the list of peers for the topic.
			// It will be handled by the pubsub system.
			if _, ok := peers[pid.String()]; ok {
				continue
			}
			go func(peerID peer.ID) {
				if err := p.server.pushLog(p.ctx, lg, peerID); err != nil {
					log.ErrorE(
						p.ctx,
						"Failed pushing log",
						err,
						logging.NewKV("DocKey", lg.DocKey),
						logging.NewKV("CID", lg.Cid),
						logging.NewKV("PeerID", peerID))
				}
			}(pid)
		}
	}
}

func (p *Peer) setupBlockService() {
	bswapnet := network.NewFromIpfsHost(p.host, p.dht)
	bswap := bitswap.New(p.ctx, bswapnet, p.db.Blockstore())
	p.bserv = blockservice.New(p.db.Blockstore(), bswap)
	p.exch = bswap
}

func (p *Peer) setupDAGService() {
	p.DAGService = dag.NewDAGService(p.bserv)
}

func (p *Peer) newDAGSyncerTxn(txn datastore.Txn) ipld.DAGService {
	return dag.NewDAGService(blockservice.New(txn.DAGstore(), p.exch))
}

// Session returns a session-based NodeGetter.
func (p *Peer) Session(ctx context.Context) ipld.NodeGetter {
	ng := dag.NewSession(ctx, p.DAGService)
	if ng == p.DAGService {
		log.Info(ctx, "DAGService does not support sessions")
	}
	return ng
}

func stopGRPCServer(ctx context.Context, server *grpc.Server) {
	stopped := make(chan struct{})
	go func() {
		server.GracefulStop()
		close(stopped)
	}()
	timer := time.NewTimer(10 * time.Second)
	select {
	case <-timer.C:
		server.Stop()
		log.Info(ctx, "Peer gRPC server was shutdown ungracefully")
	case <-stopped:
		timer.Stop()
	}
}

type EvtReceivedPushLog struct {
	ByPeer   peer.ID
	FromPeer peer.ID
}

type EvtPubSub struct {
	Peer peer.ID
}

// rollbackAddPubSubTopics removes the given topics from the pubsub system.
func (p *Peer) rollbackAddPubSubTopics(cause error, topics ...string) error {
	for _, topic := range topics {
		if err := p.server.removePubSubTopic(topic); err != nil {
			return errors.WithStack(err, errors.NewKV("Cause", cause))
		}
	}
	return cause
}

// rollbackRemovePubSubTopics adds back the given topics from the pubsub system.
func (p *Peer) rollbackRemovePubSubTopics(cause error, topics ...string) error {
	for _, topic := range topics {
		if err := p.server.addPubSubTopic(topic, true); err != nil {
			return errors.WithStack(err, errors.NewKV("Cause", cause))
		}
	}
	return cause
<<<<<<< HEAD
=======
}

// AddP2PCollection adds the given collectionID to the pubsup topics.
//
// It will error if the given collectionID is invalid, in such a case some of the
// changes to the server may still be applied.
//
// WARNING: Calling this on collections with a large number of documents may take a long time to process.
func (p *Peer) AddP2PCollections(
	ctx context.Context,
	collectionIDs []string,
) error {
	log.Debug(ctx, "Received AddP2PCollections request")

	txn, err := p.db.NewTxn(p.ctx, false)
	if err != nil {
		return err
	}
	defer txn.Discard(p.ctx)
	store := p.db.WithTxn(txn)

	// first let's make sure the collections actually exists
	storeCollections := []client.Collection{}
	for _, col := range collectionIDs {
		storeCol, err := store.GetCollectionBySchemaID(p.ctx, col)
		if err != nil {
			return err
		}
		storeCollections = append(storeCollections, storeCol)
	}

	// Ensure we can add all the collections to the store on the transaction
	// before adding to topics.
	err = store.AddP2PCollections(p.ctx, collectionIDs)
	if err != nil {
		return err
	}

	// Add pubsub topics and remove them if we get an error.
	addedTopics := []string{}
	for _, col := range collectionIDs {
		err = p.server.addPubSubTopic(col, true)
		if err != nil {
			return p.rollbackAddPubSubTopics(addedTopics, err)
		}
		addedTopics = append(addedTopics, col)
	}

	// After adding the collection topics, we remove the collections' documents
	// from the pubsub topics to avoid receiving duplicate events.
	removedTopics := []string{}
	for _, col := range storeCollections {
		keyChan, err := col.GetAllDocKeys(p.ctx)
		if err != nil {
			return err
		}
		for key := range keyChan {
			err := p.server.removePubSubTopic(key.Key.String())
			if err != nil {
				return p.rollbackRemovePubSubTopics(removedTopics, err)
			}
			removedTopics = append(removedTopics, key.Key.String())
		}
	}

	if err = txn.Commit(p.ctx); err != nil {
		err = p.rollbackRemovePubSubTopics(removedTopics, err)
		return p.rollbackAddPubSubTopics(addedTopics, err)
	}

	return nil
}

// RemoveP2PCollection removes the given collectionID from the pubsup topics.
//
// It will error if the given collectionID is invalid, in such a case some of the
// changes to the server may still be applied.
//
// WARNING: Calling this on collections with a large number of documents may take a long time to process.
func (p *Peer) RemoveP2PCollections(
	ctx context.Context,
	collectionIDs []string,
) error {
	log.Debug(ctx, "Received RemoveP2PCollections request")

	txn, err := p.db.NewTxn(p.ctx, false)
	if err != nil {
		return err
	}
	defer txn.Discard(p.ctx)
	store := p.db.WithTxn(txn)

	// first let's make sure the collections actually exists
	storeCollections := []client.Collection{}
	for _, col := range collectionIDs {
		storeCol, err := store.GetCollectionBySchemaID(p.ctx, col)
		if err != nil {
			return err
		}
		storeCollections = append(storeCollections, storeCol)
	}

	// Ensure we can remove all the collections to the store on the transaction
	// before adding to topics.
	err = store.RemoveP2PCollections(p.ctx, collectionIDs)
	if err != nil {
		return err
	}

	// Remove pubsub topics and add them back if we get an error.
	removedTopics := []string{}
	for _, col := range collectionIDs {
		err = p.server.removePubSubTopic(col)
		if err != nil {
			return p.rollbackRemovePubSubTopics(removedTopics, err)
		}
		removedTopics = append(removedTopics, col)
	}

	// After removing the collection topics, we add back the collections' documents
	// to the pubsub topics.
	addedTopics := []string{}
	for _, col := range storeCollections {
		keyChan, err := col.GetAllDocKeys(p.ctx)
		if err != nil {
			return err
		}
		for key := range keyChan {
			err := p.server.addPubSubTopic(key.Key.String(), true)
			if err != nil {
				return p.rollbackAddPubSubTopics(addedTopics, err)
			}
			addedTopics = append(addedTopics, key.Key.String())
		}
	}

	if err = txn.Commit(p.ctx); err != nil {
		err = p.rollbackAddPubSubTopics(addedTopics, err)
		return p.rollbackRemovePubSubTopics(removedTopics, err)
	}

	return nil
}

// GetAllP2PCollections gets all the collectionIDs from the pubsup topics
func (p *Peer) GetAllP2PCollections(ctx context.Context) ([]string, error) {
	log.Debug(ctx, "Received GetAllP2PCollections request")

	txn, err := p.db.NewTxn(p.ctx, false)
	if err != nil {
		return nil, err
	}
	store := p.db.WithTxn(txn)

	collections, err := store.GetAllP2PCollections(p.ctx)
	if err != nil {
		txn.Discard(p.ctx)
		return nil, err
	}

	return collections, txn.Commit(p.ctx)
>>>>>>> bc4c704f
}<|MERGE_RESOLUTION|>--- conflicted
+++ resolved
@@ -305,127 +305,6 @@
 	return p.server.publishLog(p.ctx, schemaID, req)
 }
 
-<<<<<<< HEAD
-=======
-// SetReplicator adds a target peer node as a replication destination for documents in our DB.
-func (p *Peer) SetReplicator(
-	ctx context.Context,
-	rep client.Replicator,
-) error {
-	txn, err := p.db.NewTxn(ctx, true)
-	if err != nil {
-		return err
-	}
-	store := p.db.WithTxn(txn)
-
-	err = p.setReplicator(ctx, store, rep.Info, rep.Schemas...)
-	if err != nil {
-		txn.Discard(ctx)
-		return err
-	}
-
-	return txn.Commit(ctx)
-}
-
-// setReplicator adds a target peer node as a replication destination for documents in our DB.
-func (p *Peer) setReplicator(
-	ctx context.Context,
-	store client.Store,
-	info peer.AddrInfo,
-	collectionNames ...string,
-) error {
-	// verify collections
-	collections := []client.Collection{}
-	schemas := []string{}
-	if len(collectionNames) == 0 {
-		var err error
-		collections, err = store.GetAllCollections(ctx)
-		if err != nil {
-			return errors.Wrap("failed to get all collections for replicator", err)
-		}
-		for _, col := range collections {
-			schemas = append(schemas, col.SchemaID())
-		}
-	} else {
-		for _, cName := range collectionNames {
-			col, err := store.GetCollectionByName(ctx, cName)
-			if err != nil {
-				return errors.Wrap("failed to get collection for replicator", err)
-			}
-			collections = append(collections, col)
-			schemas = append(schemas, col.SchemaID())
-		}
-	}
-
-	// make sure it's not ourselves
-	if info.ID == p.host.ID() {
-		return errors.New("can't target ourselves as a replicator")
-	}
-	if err := info.ID.Validate(); err != nil {
-		return err
-	}
-
-	// Add the destination's peer multiaddress in the peerstore.
-	// This will be used during connection and stream creation by libp2p.
-	p.host.Peerstore().AddAddrs(info.ID, info.Addrs, peerstore.PermanentAddrTTL)
-
-	// make sure we're not duplicating things
-	p.mu.Lock()
-	for _, col := range collections {
-		if reps, exists := p.replicators[col.SchemaID()]; exists {
-			if _, exists := reps[info.ID]; exists {
-				p.mu.Unlock()
-				return errors.New(fmt.Sprintf(
-					"Replicator already exists for %s with PeerID %s",
-					col.Name(),
-					info.ID,
-				))
-			}
-		} else {
-			p.replicators[col.SchemaID()] = make(map[peer.ID]struct{})
-		}
-		// add to replicators list for the collection
-		p.replicators[col.SchemaID()][info.ID] = struct{}{}
-	}
-	p.mu.Unlock()
-
-	// Persist peer in datastore
-	err := p.db.SetReplicator(ctx, client.Replicator{
-		Info:    info,
-		Schemas: schemas,
-	})
-	if err != nil {
-		return errors.Wrap("failed to persist replicator", err)
-	}
-
-	for _, col := range collections {
-		// create read only txn and assign to col
-		txn, err := p.db.NewTxn(ctx, true)
-		if err != nil {
-			return errors.Wrap("failed to get txn", err)
-		}
-		col = col.WithTxn(txn)
-
-		// get dockeys (all)
-		keysCh, err := col.GetAllDocKeys(ctx)
-		if err != nil {
-			txn.Discard(ctx)
-			return errors.Wrap(
-				fmt.Sprintf(
-					"Failed to get dockey for replicator %s on %s",
-					info.ID,
-					col.Name(),
-				),
-				err,
-			)
-		}
-
-		p.pushToReplicator(ctx, txn, col, keysCh, info.ID)
-	}
-	return nil
-}
-
->>>>>>> bc4c704f
 func (p *Peer) pushToReplicator(
 	ctx context.Context,
 	txn datastore.Txn,
@@ -492,103 +371,6 @@
 	}
 }
 
-<<<<<<< HEAD
-=======
-// DeleteReplicator removes a peer node from the replicators.
-func (p *Peer) DeleteReplicator(
-	ctx context.Context,
-	rep client.Replicator,
-) error {
-	log.Debug(ctx, "Received DeleteReplicator request")
-
-	txn, err := p.db.NewTxn(ctx, true)
-	if err != nil {
-		return err
-	}
-	store := p.db.WithTxn(txn)
-
-	err = p.deleteReplicator(ctx, store, rep.Info, rep.Schemas...)
-	if err != nil {
-		txn.Discard(ctx)
-		return err
-	}
-
-	return txn.Commit(ctx)
-}
-
-func (p *Peer) deleteReplicator(
-	ctx context.Context,
-	store client.Store,
-	info peer.AddrInfo,
-	collectionNames ...string,
-) error {
-	// make sure it's not ourselves
-	if info.ID == p.host.ID() {
-		return ErrSelfTargetForReplicator
-	}
-	if err := info.ID.Validate(); err != nil {
-		return err
-	}
-
-	// verify collections
-	schemas := []string{}
-	schemaMap := make(map[string]struct{})
-	if len(collectionNames) == 0 {
-		var err error
-		collections, err := store.GetAllCollections(ctx)
-		if err != nil {
-			return errors.Wrap("failed to get all collections for replicator", err)
-		}
-		for _, col := range collections {
-			schemas = append(schemas, col.SchemaID())
-			schemaMap[col.SchemaID()] = struct{}{}
-		}
-	} else {
-		for _, cName := range collectionNames {
-			col, err := store.GetCollectionByName(ctx, cName)
-			if err != nil {
-				return errors.Wrap("failed to get collection for replicator", err)
-			}
-			schemas = append(schemas, col.SchemaID())
-			schemaMap[col.SchemaID()] = struct{}{}
-		}
-	}
-
-	// make sure we're not duplicating things
-	p.mu.Lock()
-	defer p.mu.Unlock()
-
-	totalSchemas := 0 // Lets keep track of how many schemas are left for the replicator.
-	for schema, rep := range p.replicators {
-		if _, exists := rep[info.ID]; exists {
-			if _, toDelete := schemaMap[schema]; toDelete {
-				delete(p.replicators[schema], info.ID)
-			} else {
-				totalSchemas++
-			}
-		}
-	}
-
-	if totalSchemas == 0 {
-		// Remove the destination's peer multiaddress in the peerstore.
-		p.host.Peerstore().ClearAddrs(info.ID)
-	}
-
-	// Delete peer in datastore
-	return p.db.DeleteReplicator(ctx, client.Replicator{
-		Info:    peer.AddrInfo{ID: info.ID},
-		Schemas: schemas,
-	})
-}
-
-// GetAllReplicators returns all replicators and the schemas that are replicated to them.
-func (p *Peer) GetAllReplicators(ctx context.Context) ([]client.Replicator, error) {
-	log.Debug(ctx, "Received GetAllReplicators request")
-
-	return p.db.GetAllReplicators(ctx)
-}
-
->>>>>>> bc4c704f
 func (p *Peer) loadReplicators(ctx context.Context) error {
 	reps, err := p.GetAllReplicators(ctx)
 	if err != nil {
@@ -780,7 +562,7 @@
 }
 
 // rollbackAddPubSubTopics removes the given topics from the pubsub system.
-func (p *Peer) rollbackAddPubSubTopics(cause error, topics ...string) error {
+func (p *Peer) rollbackAddPubSubTopics(topics []string, cause error) error {
 	for _, topic := range topics {
 		if err := p.server.removePubSubTopic(topic); err != nil {
 			return errors.WithStack(err, errors.NewKV("Cause", cause))
@@ -790,175 +572,11 @@
 }
 
 // rollbackRemovePubSubTopics adds back the given topics from the pubsub system.
-func (p *Peer) rollbackRemovePubSubTopics(cause error, topics ...string) error {
+func (p *Peer) rollbackRemovePubSubTopics(topics []string, cause error) error {
 	for _, topic := range topics {
 		if err := p.server.addPubSubTopic(topic, true); err != nil {
 			return errors.WithStack(err, errors.NewKV("Cause", cause))
 		}
 	}
 	return cause
-<<<<<<< HEAD
-=======
-}
-
-// AddP2PCollection adds the given collectionID to the pubsup topics.
-//
-// It will error if the given collectionID is invalid, in such a case some of the
-// changes to the server may still be applied.
-//
-// WARNING: Calling this on collections with a large number of documents may take a long time to process.
-func (p *Peer) AddP2PCollections(
-	ctx context.Context,
-	collectionIDs []string,
-) error {
-	log.Debug(ctx, "Received AddP2PCollections request")
-
-	txn, err := p.db.NewTxn(p.ctx, false)
-	if err != nil {
-		return err
-	}
-	defer txn.Discard(p.ctx)
-	store := p.db.WithTxn(txn)
-
-	// first let's make sure the collections actually exists
-	storeCollections := []client.Collection{}
-	for _, col := range collectionIDs {
-		storeCol, err := store.GetCollectionBySchemaID(p.ctx, col)
-		if err != nil {
-			return err
-		}
-		storeCollections = append(storeCollections, storeCol)
-	}
-
-	// Ensure we can add all the collections to the store on the transaction
-	// before adding to topics.
-	err = store.AddP2PCollections(p.ctx, collectionIDs)
-	if err != nil {
-		return err
-	}
-
-	// Add pubsub topics and remove them if we get an error.
-	addedTopics := []string{}
-	for _, col := range collectionIDs {
-		err = p.server.addPubSubTopic(col, true)
-		if err != nil {
-			return p.rollbackAddPubSubTopics(addedTopics, err)
-		}
-		addedTopics = append(addedTopics, col)
-	}
-
-	// After adding the collection topics, we remove the collections' documents
-	// from the pubsub topics to avoid receiving duplicate events.
-	removedTopics := []string{}
-	for _, col := range storeCollections {
-		keyChan, err := col.GetAllDocKeys(p.ctx)
-		if err != nil {
-			return err
-		}
-		for key := range keyChan {
-			err := p.server.removePubSubTopic(key.Key.String())
-			if err != nil {
-				return p.rollbackRemovePubSubTopics(removedTopics, err)
-			}
-			removedTopics = append(removedTopics, key.Key.String())
-		}
-	}
-
-	if err = txn.Commit(p.ctx); err != nil {
-		err = p.rollbackRemovePubSubTopics(removedTopics, err)
-		return p.rollbackAddPubSubTopics(addedTopics, err)
-	}
-
-	return nil
-}
-
-// RemoveP2PCollection removes the given collectionID from the pubsup topics.
-//
-// It will error if the given collectionID is invalid, in such a case some of the
-// changes to the server may still be applied.
-//
-// WARNING: Calling this on collections with a large number of documents may take a long time to process.
-func (p *Peer) RemoveP2PCollections(
-	ctx context.Context,
-	collectionIDs []string,
-) error {
-	log.Debug(ctx, "Received RemoveP2PCollections request")
-
-	txn, err := p.db.NewTxn(p.ctx, false)
-	if err != nil {
-		return err
-	}
-	defer txn.Discard(p.ctx)
-	store := p.db.WithTxn(txn)
-
-	// first let's make sure the collections actually exists
-	storeCollections := []client.Collection{}
-	for _, col := range collectionIDs {
-		storeCol, err := store.GetCollectionBySchemaID(p.ctx, col)
-		if err != nil {
-			return err
-		}
-		storeCollections = append(storeCollections, storeCol)
-	}
-
-	// Ensure we can remove all the collections to the store on the transaction
-	// before adding to topics.
-	err = store.RemoveP2PCollections(p.ctx, collectionIDs)
-	if err != nil {
-		return err
-	}
-
-	// Remove pubsub topics and add them back if we get an error.
-	removedTopics := []string{}
-	for _, col := range collectionIDs {
-		err = p.server.removePubSubTopic(col)
-		if err != nil {
-			return p.rollbackRemovePubSubTopics(removedTopics, err)
-		}
-		removedTopics = append(removedTopics, col)
-	}
-
-	// After removing the collection topics, we add back the collections' documents
-	// to the pubsub topics.
-	addedTopics := []string{}
-	for _, col := range storeCollections {
-		keyChan, err := col.GetAllDocKeys(p.ctx)
-		if err != nil {
-			return err
-		}
-		for key := range keyChan {
-			err := p.server.addPubSubTopic(key.Key.String(), true)
-			if err != nil {
-				return p.rollbackAddPubSubTopics(addedTopics, err)
-			}
-			addedTopics = append(addedTopics, key.Key.String())
-		}
-	}
-
-	if err = txn.Commit(p.ctx); err != nil {
-		err = p.rollbackAddPubSubTopics(addedTopics, err)
-		return p.rollbackRemovePubSubTopics(removedTopics, err)
-	}
-
-	return nil
-}
-
-// GetAllP2PCollections gets all the collectionIDs from the pubsup topics
-func (p *Peer) GetAllP2PCollections(ctx context.Context) ([]string, error) {
-	log.Debug(ctx, "Received GetAllP2PCollections request")
-
-	txn, err := p.db.NewTxn(p.ctx, false)
-	if err != nil {
-		return nil, err
-	}
-	store := p.db.WithTxn(txn)
-
-	collections, err := store.GetAllP2PCollections(p.ctx)
-	if err != nil {
-		txn.Discard(p.ctx)
-		return nil, err
-	}
-
-	return collections, txn.Commit(p.ctx)
->>>>>>> bc4c704f
 }