// Licensed under the Apache License, Version 2.0 (the "License");
// you may not use this file except in compliance with the License.
// You may obtain a copy of the License at
//
//     http://www.apache.org/licenses/LICENSE-2.0
//
// Unless required by applicable law or agreed to in writing, software
// distributed under the License is distributed on an "AS IS" BASIS,
// WITHOUT WARRANTIES OR CONDITIONS OF ANY KIND, either express or implied.
// See the License for the specific language governing permissions and
// limitations under the License.

package net

import (
	"context"
	"sync"
	"time"

	"github.com/ipfs/boxo/bitswap"
	"github.com/ipfs/boxo/bitswap/network"
	"github.com/ipfs/boxo/blockservice"
	exchange "github.com/ipfs/boxo/exchange"
	"github.com/ipfs/go-cid"
	ds "github.com/ipfs/go-datastore"
	gostream "github.com/libp2p/go-libp2p-gostream"
	pubsub "github.com/libp2p/go-libp2p-pubsub"
	"github.com/libp2p/go-libp2p/core/host"
	"github.com/libp2p/go-libp2p/core/peer"
	peerstore "github.com/libp2p/go-libp2p/core/peerstore"
	"github.com/libp2p/go-libp2p/core/routing"
	"github.com/sourcenetwork/corelog"
	"google.golang.org/grpc"

	"github.com/sourcenetwork/defradb/client"
	"github.com/sourcenetwork/defradb/datastore"
	"github.com/sourcenetwork/defradb/errors"
	"github.com/sourcenetwork/defradb/event"
	"github.com/sourcenetwork/defradb/internal/core"
	corenet "github.com/sourcenetwork/defradb/internal/core/net"
	"github.com/sourcenetwork/defradb/internal/merkle/clock"
	pb "github.com/sourcenetwork/defradb/net/pb"
)

// Peer is a DefraDB Peer node which exposes all the LibP2P host/peer functionality
// to the underlying DefraDB instance.
type Peer struct {
	//config??

	db        client.DB
	updateSub *event.Subscription

	host host.Host
	dht  routing.Routing
	ps   *pubsub.PubSub

	server *server
	p2pRPC *grpc.Server // rpc server over the P2P network

	// replicators is a map from collectionName => peerId
	replicators map[string]map[peer.ID]struct{}
	mu          sync.Mutex

	// peer DAG service
	exch  exchange.Interface
	bserv blockservice.BlockService

	ctx    context.Context
	cancel context.CancelFunc
}

// NewPeer creates a new instance of the DefraDB server as a peer-to-peer node.
func NewPeer(
	ctx context.Context,
	db client.DB,
	h host.Host,
	dht routing.Routing,
	ps *pubsub.PubSub,
	serverOptions []grpc.ServerOption,
	dialOptions []grpc.DialOption,
) (*Peer, error) {
	if db == nil {
		return nil, ErrNilDB
	}

	ctx, cancel := context.WithCancel(ctx)
	p := &Peer{
		host:        h,
		dht:         dht,
		ps:          ps,
		db:          db,
		p2pRPC:      grpc.NewServer(serverOptions...),
		ctx:         ctx,
		cancel:      cancel,
		replicators: make(map[string]map[peer.ID]struct{}),
	}
	var err error
	p.server, err = newServer(p, dialOptions...)
	if err != nil {
		return nil, err
	}

	err = p.loadReplicators(p.ctx)
	if err != nil {
		return nil, err
	}

	p.setupBlockService()

	return p, nil
}

// Start all the internal workers/goroutines/loops that manage the P2P state.
func (p *Peer) Start() error {
	p.mu.Lock()
	defer p.mu.Unlock()

	// reconnect to known peers
	var wg sync.WaitGroup
	for _, id := range p.host.Peerstore().PeersWithAddrs() {
		if id == p.host.ID() {
			continue
		}
		wg.Add(1)
		go func(id peer.ID) {
			defer wg.Done()
			addr := p.host.Peerstore().PeerInfo(id)
			err := p.host.Connect(p.ctx, addr)
			if err != nil {
				log.InfoContext(
					p.ctx,
					"Failure while reconnecting to a known peer",
					corelog.Any("peer", id))
			}
		}(id)
	}
	wg.Wait()

	p2plistener, err := gostream.Listen(p.host, corenet.Protocol)
	if err != nil {
		return err
	}

	if p.ps != nil {
		sub, err := p.db.Events().Subscribe(event.UpdateName)
		if err != nil {
			return err
		}
		p.updateSub = sub
		log.InfoContext(p.ctx, "Starting internal broadcaster for pubsub network")
		go p.handleBroadcastLoop()
	}

	log.InfoContext(
		p.ctx,
		"Starting P2P node",
		corelog.Any("P2P addresses", p.host.Addrs()))
	// register the P2P gRPC server
	go func() {
		pb.RegisterServiceServer(p.p2pRPC, p.server)
		if err := p.p2pRPC.Serve(p2plistener); err != nil &&
			!errors.Is(err, grpc.ErrServerStopped) {
			log.ErrorContextE(p.ctx, "Fatal P2P RPC server error", err)
		}
	}()

	return nil
}

// Close the peer node and all its internal workers/goroutines/loops.
func (p *Peer) Close() {
	// close topics
	if err := p.server.removeAllPubsubTopics(); err != nil {
		log.ErrorContextE(p.ctx, "Error closing pubsub topics", err)
	}

	// stop gRPC server
	for _, c := range p.server.conns {
		if err := c.Close(); err != nil {
			log.ErrorContextE(p.ctx, "Failed closing server RPC connections", err)
		}
	}
	stopGRPCServer(p.ctx, p.p2pRPC)

<<<<<<< HEAD
	if p.updateSub != nil {
		p.db.Events().Unsubscribe(p.updateSub)
=======
	// close event emitters
	if p.server.pubSubEmitter != nil {
		if err := p.server.pubSubEmitter.Close(); err != nil {
			log.ErrorContextE(p.ctx, "Could not close pubsub event emitter", err)
		}
	}
	if p.server.pushLogEmitter != nil {
		if err := p.server.pushLogEmitter.Close(); err != nil {
			log.ErrorContextE(p.ctx, "Could not close push log event emitter", err)
		}
	}

	if p.db.Events().Updates.HasValue() {
		p.db.Events().Updates.Value().Unsubscribe(p.updateChannel)
>>>>>>> 9f50a73f
	}

	if err := p.bserv.Close(); err != nil {
		log.ErrorContextE(p.ctx, "Error closing block service", err)
	}

	if err := p.host.Close(); err != nil {
		log.ErrorContextE(p.ctx, "Error closing host", err)
	}

	p.cancel()
}

// handleBroadcast loop manages the transition of messages
// from the internal broadcaster to the external pubsub network
func (p *Peer) handleBroadcastLoop() {
	for {
		msg, isOpen := <-p.updateSub.Message()
		if !isOpen {
			return
		}
		update, ok := msg.Data.(event.Update)
		if !ok {
			continue // ignore invalid value
		}

		var err error
		if update.IsCreate {
			err = p.handleDocCreateLog(update)
		} else {
			err = p.handleDocUpdateLog(update)
		}

		if err != nil {
			log.ErrorContextE(p.ctx, "Error while handling broadcast log", err)
		}
	}
}

// RegisterNewDocument registers a new document with the peer node.
func (p *Peer) RegisterNewDocument(
	ctx context.Context,
	docID client.DocID,
	c cid.Cid,
	rawBlock []byte,
	schemaRoot string,
) error {
	// register topic
	if err := p.server.addPubSubTopic(docID.String(), !p.server.hasPubSubTopic(schemaRoot)); err != nil {
		log.ErrorContextE(
			p.ctx,
			"Failed to create new pubsub topic",
			err,
			corelog.String("DocID", docID.String()),
		)
		return err
	}

	// publish log
	req := &pb.PushLogRequest{
		Body: &pb.PushLogRequest_Body{
			DocID:      []byte(docID.String()),
			Cid:        c.Bytes(),
			SchemaRoot: []byte(schemaRoot),
			Creator:    p.host.ID().String(),
			Log: &pb.Document_Log{
				Block: rawBlock,
			},
		},
	}

	return p.server.publishLog(p.ctx, schemaRoot, req)
}

func (p *Peer) pushToReplicator(
	ctx context.Context,
	txn datastore.Txn,
	collection client.Collection,
	docIDsCh <-chan client.DocIDResult,
	pid peer.ID,
) {
	for docIDResult := range docIDsCh {
		if docIDResult.Err != nil {
			log.ErrorContextE(ctx, "Key channel error", docIDResult.Err)
			continue
		}
		docID := core.DataStoreKeyFromDocID(docIDResult.ID)
		headset := clock.NewHeadSet(
			txn.Headstore(),
			docID.WithFieldId(core.COMPOSITE_NAMESPACE).ToHeadStoreKey(),
		)
		cids, _, err := headset.List(ctx)
		if err != nil {
			log.ErrorContextE(
				ctx,
				"Failed to get heads",
				err,
				corelog.String("DocID", docIDResult.ID.String()),
				corelog.Any("PeerID", pid),
				corelog.Any("Collection", collection.Name()))
			continue
		}
		// loop over heads, get block, make the required logs, and send
		for _, c := range cids {
			blk, err := txn.DAGstore().Get(ctx, c)
			if err != nil {
				log.ErrorContextE(ctx, "Failed to get block", err,
					corelog.Any("CID", c),
					corelog.Any("PeerID", pid),
					corelog.Any("Collection", collection.Name()))
				continue
			}

			evt := event.Update{
				DocID:      docIDResult.ID.String(),
				Cid:        c,
				SchemaRoot: collection.SchemaRoot(),
				Block:      blk.RawData(),
			}
			if err := p.server.pushLog(ctx, evt, pid); err != nil {
				log.ErrorContextE(
					ctx,
					"Failed to replicate log",
					err,
					corelog.Any("CID", c),
					corelog.Any("PeerID", pid),
				)
			}
		}
	}
}

func (p *Peer) loadReplicators(ctx context.Context) error {
	reps, err := p.GetAllReplicators(ctx)
	if err != nil {
		return errors.Wrap("failed to get replicators", err)
	}
	p.mu.Lock()
	defer p.mu.Unlock()
	for _, rep := range reps {
		for _, schema := range rep.Schemas {
			if pReps, exists := p.replicators[schema]; exists {
				if _, exists := pReps[rep.Info.ID]; exists {
					continue
				}
			} else {
				p.replicators[schema] = make(map[peer.ID]struct{})
			}

			// add to replicators list
			p.replicators[schema][rep.Info.ID] = struct{}{}
		}

		// Add the destination's peer multiaddress in the peerstore.
		// This will be used during connection and stream creation by libp2p.
		p.host.Peerstore().AddAddrs(rep.Info.ID, rep.Info.Addrs, peerstore.PermanentAddrTTL)

		log.InfoContext(ctx, "loaded replicators from datastore", corelog.Any("Replicator", rep))
	}

	return nil
}

func (p *Peer) loadP2PCollections(ctx context.Context) (map[string]struct{}, error) {
	collections, err := p.GetAllP2PCollections(ctx)
	if err != nil && !errors.Is(err, ds.ErrNotFound) {
		return nil, err
	}
	colMap := make(map[string]struct{})
	for _, col := range collections {
		err := p.server.addPubSubTopic(col, true)
		if err != nil {
			return nil, err
		}
		colMap[col] = struct{}{}
	}

	return colMap, nil
}

func (p *Peer) handleDocCreateLog(evt event.Update) error {
	docID, err := client.NewDocIDFromString(evt.DocID)
	if err != nil {
		return NewErrFailedToGetDocID(err)
	}

	// We need to register the document before pushing to the replicators if we want to
	// ensure that we have subscribed to the topic.
	err = p.RegisterNewDocument(p.ctx, docID, evt.Cid, evt.Block, evt.SchemaRoot)
	if err != nil {
		return err
	}
	// push to each peer (replicator)
	p.pushLogToReplicators(evt)

	return nil
}

func (p *Peer) handleDocUpdateLog(evt event.Update) error {
	docID, err := client.NewDocIDFromString(evt.DocID)
	if err != nil {
		return NewErrFailedToGetDocID(err)
	}

	body := &pb.PushLogRequest_Body{
		DocID:      []byte(docID.String()),
		Cid:        evt.Cid.Bytes(),
		SchemaRoot: []byte(evt.SchemaRoot),
		Creator:    p.host.ID().String(),
		Log: &pb.Document_Log{
			Block: evt.Block,
		},
	}
	req := &pb.PushLogRequest{
		Body: body,
	}

	// push to each peer (replicator)
	p.pushLogToReplicators(evt)

	if err := p.server.publishLog(p.ctx, evt.DocID, req); err != nil {
		return NewErrPublishingToDocIDTopic(err, evt.Cid.String(), evt.DocID)
	}

	if err := p.server.publishLog(p.ctx, evt.SchemaRoot, req); err != nil {
		return NewErrPublishingToSchemaTopic(err, evt.Cid.String(), evt.SchemaRoot)
	}

	return nil
}

func (p *Peer) pushLogToReplicators(lg event.Update) {
	// push to each peer (replicator)
	peers := make(map[string]struct{})
	for _, peer := range p.ps.ListPeers(lg.DocID) {
		peers[peer.String()] = struct{}{}
	}
	for _, peer := range p.ps.ListPeers(lg.SchemaRoot) {
		peers[peer.String()] = struct{}{}
	}

	p.mu.Lock()
	reps, exists := p.replicators[lg.SchemaRoot]
	p.mu.Unlock()

	if exists {
		for pid := range reps {
			// Don't push if pid is in the list of peers for the topic.
			// It will be handled by the pubsub system.
			if _, ok := peers[pid.String()]; ok {
				continue
			}
			go func(peerID peer.ID) {
				if err := p.server.pushLog(p.ctx, lg, peerID); err != nil {
					log.ErrorContextE(
						p.ctx,
						"Failed pushing log",
						err,
						corelog.String("DocID", lg.DocID),
						corelog.Any("CID", lg.Cid),
						corelog.Any("PeerID", peerID))
				}
			}(pid)
		}
	}
}

func (p *Peer) setupBlockService() {
	bswapnet := network.NewFromIpfsHost(p.host, p.dht)
	bswap := bitswap.New(p.ctx, bswapnet, p.db.Blockstore())
	p.bserv = blockservice.New(p.db.Blockstore(), bswap)
	p.exch = bswap
}

func stopGRPCServer(ctx context.Context, server *grpc.Server) {
	stopped := make(chan struct{})
	go func() {
		server.GracefulStop()
		close(stopped)
	}()
	timer := time.NewTimer(10 * time.Second)
	select {
	case <-timer.C:
		server.Stop()
		log.InfoContext(ctx, "Peer gRPC server was shutdown ungracefully")
	case <-stopped:
		timer.Stop()
	}
}

// rollbackAddPubSubTopics removes the given topics from the pubsub system.
func (p *Peer) rollbackAddPubSubTopics(topics []string, cause error) error {
	for _, topic := range topics {
		if err := p.server.removePubSubTopic(topic); err != nil {
			return errors.WithStack(err, errors.NewKV("Cause", cause))
		}
	}
	return cause
}

// rollbackRemovePubSubTopics adds back the given topics from the pubsub system.
func (p *Peer) rollbackRemovePubSubTopics(topics []string, cause error) error {
	for _, topic := range topics {
		if err := p.server.addPubSubTopic(topic, true); err != nil {
			return errors.WithStack(err, errors.NewKV("Cause", cause))
		}
	}
	return cause
}<|MERGE_RESOLUTION|>--- conflicted
+++ resolved
@@ -182,25 +182,8 @@
 	}
 	stopGRPCServer(p.ctx, p.p2pRPC)
 
-<<<<<<< HEAD
 	if p.updateSub != nil {
 		p.db.Events().Unsubscribe(p.updateSub)
-=======
-	// close event emitters
-	if p.server.pubSubEmitter != nil {
-		if err := p.server.pubSubEmitter.Close(); err != nil {
-			log.ErrorContextE(p.ctx, "Could not close pubsub event emitter", err)
-		}
-	}
-	if p.server.pushLogEmitter != nil {
-		if err := p.server.pushLogEmitter.Close(); err != nil {
-			log.ErrorContextE(p.ctx, "Could not close push log event emitter", err)
-		}
-	}
-
-	if p.db.Events().Updates.HasValue() {
-		p.db.Events().Updates.Value().Unsubscribe(p.updateChannel)
->>>>>>> 9f50a73f
 	}
 
 	if err := p.bserv.Close(); err != nil {
