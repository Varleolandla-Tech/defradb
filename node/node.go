// Copyright 2024 Democratized Data Foundation
//
// Use of this software is governed by the Business Source License
// included in the file licenses/BSL.txt.
//
// As of the Change Date specified in that file, in accordance with
// the Business Source License, use of this software will be governed
// by the Apache License, Version 2.0, included in the file
// licenses/APL.txt.

package node

import (
	"context"
	"errors"
	"fmt"
	gohttp "net/http"

	"github.com/libp2p/go-libp2p/core/peer"
	"github.com/sourcenetwork/corelog"

	"github.com/sourcenetwork/defradb/client"
	"github.com/sourcenetwork/defradb/db"
	"github.com/sourcenetwork/defradb/http"
	"github.com/sourcenetwork/defradb/net"
)

var log = corelog.NewLogger("node")

// Options contains start configuration values.
type Options struct {
	storeOpts  []StoreOpt
	dbOpts     []db.Option
	netOpts    []net.NodeOpt
	serverOpts []http.ServerOpt
	peers      []peer.AddrInfo
	disableP2P bool
	disableAPI bool
}

// DefaultOptions returns options with default settings.
func DefaultOptions() *Options {
	return &Options{}
}

// NodeOpt is a function for setting configuration values.
type NodeOpt func(*Options)

// WithStoreOpts sets the store options.
func WithStoreOpts(opts ...StoreOpt) NodeOpt {
	return func(o *Options) {
		o.storeOpts = opts
	}
}

// WithDatabaseOpts sets the database options.
func WithDatabaseOpts(opts ...db.Option) NodeOpt {
	return func(o *Options) {
		o.dbOpts = opts
	}
}

// WithNetOpts sets the net / p2p options.
func WithNetOpts(opts ...net.NodeOpt) NodeOpt {
	return func(o *Options) {
		o.netOpts = opts
	}
}

// WithServerOpts sets the api server options.
func WithServerOpts(opts ...http.ServerOpt) NodeOpt {
	return func(o *Options) {
		o.serverOpts = opts
	}
}

// WithDisableP2P sets the disable p2p flag.
func WithDisableP2P(disable bool) NodeOpt {
	return func(o *Options) {
		o.disableP2P = disable
	}
}

// WithDisableAPI sets the disable api flag.
func WithDisableAPI(disable bool) NodeOpt {
	return func(o *Options) {
		o.disableAPI = disable
	}
}

// WithPeers sets the bootstrap peers.
func WithPeers(peers ...peer.AddrInfo) NodeOpt {
	return func(o *Options) {
		o.peers = peers
	}
}

// Node is a DefraDB instance with optional sub-systems.
type Node struct {
	DB     client.DB
	Node   *net.Node
	Server *http.Server
}

// NewNode returns a new node instance configured with the given options.
func NewNode(ctx context.Context, opts ...NodeOpt) (*Node, error) {
	options := DefaultOptions()
	for _, opt := range opts {
		opt(options)
	}
	rootstore, err := NewStore(options.storeOpts...)
	if err != nil {
		return nil, err
	}
	db, err := db.NewDB(ctx, rootstore, options.dbOpts...)
	if err != nil {
		return nil, err
	}

	var node *net.Node
	if !options.disableP2P {
		// setup net node
		node, err = net.NewNode(ctx, db, options.netOpts...)
		if err != nil {
			return nil, err
		}
		if len(options.peers) > 0 {
			node.Bootstrap(options.peers)
		}
	}

	var server *http.Server
	if !options.disableAPI {
		// setup http server
		var handler *http.Handler
		if node != nil {
			handler, err = http.NewHandler(node)
		} else {
			handler, err = http.NewHandler(db)
		}
		if err != nil {
			return nil, err
		}
		server, err = http.NewServer(handler, options.serverOpts...)
		if err != nil {
			return nil, err
		}
	}

	return &Node{
		DB:     db,
		Node:   node,
		Server: server,
	}, nil
}

// Start starts the node sub-systems.
func (n *Node) Start(ctx context.Context) error {
	if n.Node != nil {
		if err := n.Node.Start(); err != nil {
			return err
		}
	}
	if n.Server != nil {
		err := n.Server.SetListener()
		if err != nil {
			return err
		}
		log.FeedbackInfo(ctx, fmt.Sprintf("Providing HTTP API at %s.", n.Server.Address()))
		go func() {
<<<<<<< HEAD
			if err := n.Server.ListenAndServe(); err != nil {
				log.ErrorContextE(ctx, "HTTP server stopped", err)
=======
			if err := n.Server.Serve(); err != nil && !errors.Is(err, gohttp.ErrServerClosed) {
				log.FeedbackErrorE(ctx, "HTTP server stopped", err)
>>>>>>> d5243200
			}
		}()
	}
	return nil
}

// Close stops the node sub-systems.
func (n *Node) Close(ctx context.Context) error {
	var err error
	if n.Server != nil {
		err = n.Server.Shutdown(ctx)
	}
	if n.Node != nil {
		n.Node.Close()
	} else {
		n.DB.Close()
	}
	return err
}<|MERGE_RESOLUTION|>--- conflicted
+++ resolved
@@ -166,15 +166,10 @@
 		if err != nil {
 			return err
 		}
-		log.FeedbackInfo(ctx, fmt.Sprintf("Providing HTTP API at %s.", n.Server.Address()))
+		log.InfoContext(ctx, fmt.Sprintf("Providing HTTP API at %s.", n.Server.Address()))
 		go func() {
-<<<<<<< HEAD
-			if err := n.Server.ListenAndServe(); err != nil {
+			if err := n.Server.Serve(); err != nil && !errors.Is(err, gohttp.ErrServerClosed) {
 				log.ErrorContextE(ctx, "HTTP server stopped", err)
-=======
-			if err := n.Server.Serve(); err != nil && !errors.Is(err, gohttp.ErrServerClosed) {
-				log.FeedbackErrorE(ctx, "HTTP server stopped", err)
->>>>>>> d5243200
 			}
 		}()
 	}
