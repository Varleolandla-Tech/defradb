// Copyright 2022 Democratized Data Foundation
//
// Use of this software is governed by the Business Source License
// included in the file licenses/BSL.txt.
//
// As of the Change Date specified in that file, in accordance with
// the Business Source License, use of this software will be governed
// by the Apache License, Version 2.0, included in the file
// licenses/APL.txt.

package planner

import (
	"github.com/sourcenetwork/defradb/client"
	"github.com/sourcenetwork/defradb/client/request"
	"github.com/sourcenetwork/defradb/core"
	"github.com/sourcenetwork/defradb/db/base"
	"github.com/sourcenetwork/defradb/planner/mapper"
)

// createNode is used to construct and execute
// an object create mutation.
//
// Create nodes are the simplest of the object mutations
// Each Iteration of the plan, creates and returns one
// document, until we've exhausted the payload. No filtering
// or Select plans
type createNode struct {
	documentIterator
	docMapper

	p *Planner

	// cache information about the original data source
	// collection name, meta-data, etc.
	collection client.Collection

	// input map of fields and values
	input map[string]any
	doc   *client.Document

	err error

	returned bool
	results  planNode

	execInfo createExecInfo
}

type createExecInfo struct {
	// Total number of times createNode was executed.
	iterations uint64
}

func (n *createNode) Kind() string { return "createNode" }

func (n *createNode) Init() error { return nil }

func (n *createNode) Start() error {
<<<<<<< HEAD
	doc, err := client.NewDocFromMap(n.input)
=======
	doc, err := client.NewDocFromJSON([]byte(n.newDocStr), n.collection.Schema())
>>>>>>> 0c1c4fe7
	if err != nil {
		n.err = err
		return err
	}
	n.doc = doc
	return nil
}

// Next only returns once.
func (n *createNode) Next() (bool, error) {
	n.execInfo.iterations++

	if n.err != nil {
		return false, n.err
	}

	if n.returned {
		return false, nil
	}

	if err := n.collection.WithTxn(n.p.txn).Create(n.p.ctx, n.doc); err != nil {
		return false, err
	}

	currentValue := n.documentMapping.NewDoc()

	currentValue.SetID(n.doc.ID().String())
	for i, value := range n.doc.Values() {
		if len(n.documentMapping.IndexesByName[i.Name()]) > 0 {
			n.documentMapping.SetFirstOfName(&currentValue, i.Name(), value.Value())
		} else if aliasName := i.Name() + request.RelatedObjectID; len(n.documentMapping.IndexesByName[aliasName]) > 0 {
			n.documentMapping.SetFirstOfName(&currentValue, aliasName, value.Value())
		} else {
			return false, client.NewErrFieldNotExist(i.Name())
		}
	}

	n.returned = true
	n.currentValue = currentValue

	desc := n.collection.Description()
	docID := base.MakeDataStoreKeyWithCollectionAndDocID(desc, currentValue.GetID())
	n.results.Spans(core.NewSpans(core.NewSpan(docID, docID.PrefixEnd())))

	err := n.results.Init()
	if err != nil {
		return false, err
	}

	err = n.results.Start()
	if err != nil {
		return false, err
	}

	// get the next result based on our point lookup
	next, err := n.results.Next()
	if err != nil {
		return false, err
	}
	if !next {
		return false, nil
	}

	n.currentValue = n.results.Value()
	return true, nil
}

func (n *createNode) Spans(spans core.Spans) { /* no-op */ }

func (n *createNode) Close() error {
	return n.results.Close()
}

func (n *createNode) Source() planNode { return n.results }

// Explain method returns a map containing all attributes of this node that
// are to be explained, subscribes / opts-in this node to be an explainablePlanNode.
func (n *createNode) Explain(explainType request.ExplainType) (map[string]any, error) {
	switch explainType {
	case request.SimpleExplain:
		return map[string]any{
			dataLabel: n.input,
		}, nil

	case request.ExecuteExplain:
		return map[string]any{
			"iterations": n.execInfo.iterations,
		}, nil

	default:
		return nil, ErrUnknownExplainRequestType
	}
}

func (p *Planner) CreateDoc(parsed *mapper.Mutation) (planNode, error) {
	results, err := p.Select(&parsed.Select)
	if err != nil {
		return nil, err
	}

	// create a mutation createNode.
	create := &createNode{
		p:         p,
		input:     parsed.Input,
		results:   results,
		docMapper: docMapper{parsed.DocumentMapping},
	}

	// get collection
	col, err := p.db.GetCollectionByName(p.ctx, parsed.Name)
	if err != nil {
		return nil, err
	}
	create.collection = col
	return create, nil
}<|MERGE_RESOLUTION|>--- conflicted
+++ resolved
@@ -57,11 +57,7 @@
 func (n *createNode) Init() error { return nil }
 
 func (n *createNode) Start() error {
-<<<<<<< HEAD
-	doc, err := client.NewDocFromMap(n.input)
-=======
-	doc, err := client.NewDocFromJSON([]byte(n.newDocStr), n.collection.Schema())
->>>>>>> 0c1c4fe7
+	doc, err := client.NewDocFromMap(n.input, n.collection.Schema())
 	if err != nil {
 		n.err = err
 		return err
