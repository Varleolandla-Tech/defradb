// Copyright 2022 Democratized Data Foundation
//
// Use of this software is governed by the Business Source License
// included in the file licenses/BSL.txt.
//
// As of the Change Date specified in that file, in accordance with
// the Business Source License, use of this software will be governed
// by the Apache License, Version 2.0, included in the file
// licenses/APL.txt.

package planner

import (
	"encoding/json"

	"github.com/sourcenetwork/defradb/client"
	"github.com/sourcenetwork/defradb/client/request"
	"github.com/sourcenetwork/defradb/core"
	"github.com/sourcenetwork/defradb/planner/mapper"
)

type updateNode struct {
	documentIterator
	docMapper

	p *Planner

	collection client.Collection

	filter *mapper.Filter

	docIDs []string

	// input map of fields and values
	input map[string]any

	isUpdating bool

	results planNode

	execInfo updateExecInfo
}

type updateExecInfo struct {
	// Total number of times updateNode was executed.
	iterations uint64

	// Total number of successful updates.
	updates uint64
}

// Next only returns once.
func (n *updateNode) Next() (bool, error) {
	n.execInfo.iterations++

	if n.isUpdating {
		for {
			next, err := n.results.Next()
			if err != nil {
				return false, err
			}
			if !next {
				break
			}

			n.currentValue = n.results.Value()
			docID, err := client.NewDocIDFromString(n.currentValue.GetID())
			if err != nil {
				return false, err
			}
<<<<<<< HEAD
			patch, err := json.Marshal(n.input)
			if err != nil {
				return false, err
			}
			_, err = n.collection.UpdateWithKey(n.p.ctx, key, string(patch))
=======
			_, err = n.collection.UpdateWithDocID(n.p.ctx, docID, n.patch)
>>>>>>> 0c1c4fe7
			if err != nil {
				return false, err
			}

			n.execInfo.updates++
		}
		n.isUpdating = false

		// Re-init the results node, so that they can be properly yielded with the updated
		// values, as well as any formatting (e.g. aggregates, groupings, etc)
		err := n.results.Init()
		if err != nil {
			return false, err
		}
	}

	next, err := n.results.Next()
	if err != nil {
		return false, err
	}
	if !next {
		return false, nil
	}

	n.currentValue = n.results.Value()
	return true, nil
}

func (n *updateNode) Kind() string { return "updateNode" }

func (n *updateNode) Spans(spans core.Spans) { n.results.Spans(spans) }

func (n *updateNode) Init() error { return n.results.Init() }

func (n *updateNode) Start() error {
	return n.results.Start()
}

func (n *updateNode) Close() error {
	return n.results.Close()
}

func (n *updateNode) Source() planNode { return n.results }

func (n *updateNode) simpleExplain() (map[string]any, error) {
	simpleExplainMap := map[string]any{}

	// Add the document id(s) that request wants to update.
	simpleExplainMap[request.DocIDsArgName] = n.docIDs

	// Add the filter attribute if it exists, otherwise have it nil.
	if n.filter == nil {
		simpleExplainMap[filterLabel] = nil
	} else {
		simpleExplainMap[filterLabel] = n.filter.ToMap(n.documentMapping)
	}

	// Add the attribute that represents the patch to update with.
	simpleExplainMap[dataLabel] = n.input

	return simpleExplainMap, nil
}

// Explain method returns a map containing all attributes of this node that
// are to be explained, subscribes / opts-in this node to be an explainablePlanNode.
func (n *updateNode) Explain(explainType request.ExplainType) (map[string]any, error) {
	switch explainType {
	case request.SimpleExplain:
		return n.simpleExplain()

	case request.ExecuteExplain:
		return map[string]any{
			"iterations": n.execInfo.iterations,
			"updates":    n.execInfo.updates,
		}, nil

	default:
		return nil, ErrUnknownExplainRequestType
	}
}

func (p *Planner) UpdateDocs(parsed *mapper.Mutation) (planNode, error) {
	update := &updateNode{
		p:          p,
		filter:     parsed.Filter,
		docIDs:     parsed.DocIDs.Value(),
		isUpdating: true,
		input:      parsed.Input,
		docMapper:  docMapper{parsed.DocumentMapping},
	}

	// get collection
	col, err := p.db.GetCollectionByName(p.ctx, parsed.Name)
	if err != nil {
		return nil, err
	}
	update.collection = col.WithTxn(p.txn)

	// create the results Select node
	resultsNode, err := p.Select(&parsed.Select)
	if err != nil {
		return nil, err
	}
	update.results = resultsNode

	return update, nil
}<|MERGE_RESOLUTION|>--- conflicted
+++ resolved
@@ -68,15 +68,11 @@
 			if err != nil {
 				return false, err
 			}
-<<<<<<< HEAD
 			patch, err := json.Marshal(n.input)
 			if err != nil {
 				return false, err
 			}
-			_, err = n.collection.UpdateWithKey(n.p.ctx, key, string(patch))
-=======
-			_, err = n.collection.UpdateWithDocID(n.p.ctx, docID, n.patch)
->>>>>>> 0c1c4fe7
+			_, err = n.collection.UpdateWithDocID(n.p.ctx, docID, string(patch))
 			if err != nil {
 				return false, err
 			}
