--- conflicted
+++ resolved
@@ -20,13 +20,8 @@
     "@types/react": "^18.2.79",
     "@types/react-dom": "^18.2.24",
     "@types/swagger-ui-react": "^4.18.3",
-<<<<<<< HEAD
-    "@typescript-eslint/eslint-plugin": "^7.5.0",
+    "@typescript-eslint/eslint-plugin": "^7.7.0",
     "@typescript-eslint/parser": "^7.7.0",
-=======
-    "@typescript-eslint/eslint-plugin": "^7.7.0",
-    "@typescript-eslint/parser": "^7.3.1",
->>>>>>> e69af00a
     "@vitejs/plugin-react-swc": "^3.6.0",
     "eslint": "^8.57.0",
     "eslint-plugin-react-hooks": "^4.6.0",
