--- conflicted
+++ resolved
@@ -35,17 +35,11 @@
 	httpServer *httptest.Server
 }
 
-<<<<<<< HEAD
-func NewWrapper(db client.DB) (*Wrapper, error) {
-	handler, err := http.NewHandler(db, http.ServerOptions{})
-	if err != nil {
-		return nil, err
-	}
-=======
 func NewWrapper(node *net.Node) (*Wrapper, error) {
-	handler := http.NewHandler(node, http.ServerOptions{})
-	httpServer := httptest.NewServer(handler)
->>>>>>> 25d47677
+	handler, err := http.NewHandler(node, http.ServerOptions{})
+	if err != nil {
+		return nil, err
+	}
 
 	httpServer := httptest.NewServer(handler)
 	client, err := http.NewClient(httpServer.URL)
