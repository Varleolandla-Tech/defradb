--- conflicted
+++ resolved
@@ -28,13 +28,8 @@
 				r := d.ExecRequest(
 					ctx,
 					`mutation {
-<<<<<<< HEAD
 						create_Users(input: {name: "John"}) {
-							_key
-=======
-						create_Users(data: "{\"name\": \"John\"}") {
 							_docID
->>>>>>> 0c1c4fe7
 						}
 					}`,
 				)
@@ -48,13 +43,8 @@
 				r := d.WithTxn(txn).ExecRequest(
 					ctx,
 					`mutation {
-<<<<<<< HEAD
 						create_Users(input: {name: "Shahzad"}) {
-							_key
-=======
-						create_Users(data: "{\"name\": \"Shahzad\"}") {
 							_docID
->>>>>>> 0c1c4fe7
 						}
 					}`,
 				)
