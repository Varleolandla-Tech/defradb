--- conflicted
+++ resolved
@@ -111,110 +111,6 @@
 	return assert.Panics(t, f, "expected a panic, but none found.")
 }
 
-<<<<<<< HEAD
-func NewBadgerMemoryDB(ctx context.Context, dbopts ...db.Option) (client.DB, error) {
-	opts := badgerds.Options{
-		Options: badger.DefaultOptions("").WithInMemory(true),
-	}
-	rootstore, err := badgerds.NewDatastore("", &opts)
-	if err != nil {
-		return nil, err
-	}
-	db, err := db.NewDB(ctx, rootstore, dbopts...)
-	if err != nil {
-		return nil, err
-	}
-	return db, nil
-}
-
-func NewInMemoryDB(ctx context.Context, dbopts ...db.Option) (client.DB, error) {
-	db, err := db.NewDB(ctx, memory.NewDatastore(ctx), dbopts...)
-	if err != nil {
-		return nil, err
-	}
-	return db, nil
-}
-
-func NewBadgerFileDB(ctx context.Context, t testing.TB, dbopts ...db.Option) (client.DB, string, error) {
-	var dbPath string
-	switch {
-	case databaseDir != "":
-		// restarting database
-		dbPath = databaseDir
-
-	case changeDetector.Enabled:
-		// change detector
-		dbPath = changeDetector.DatabaseDir(t)
-
-	default:
-		// default test case
-		dbPath = t.TempDir()
-	}
-
-	opts := &badgerds.Options{
-		Options: badger.DefaultOptions(dbPath),
-	}
-	rootstore, err := badgerds.NewDatastore(dbPath, opts)
-	if err != nil {
-		return nil, "", err
-	}
-	db, err := db.NewDB(ctx, rootstore, dbopts...)
-	if err != nil {
-		return nil, "", err
-	}
-	return db, dbPath, err
-}
-
-// GetDatabase returns the database implementation for the current
-// testing state. The database type and client type on the test state
-// are used to select the datastore and client implementation to use.
-func GetDatabase(s *state) (cdb client.DB, path string, err error) {
-	dbopts := []db.Option{
-		db.WithUpdateEvents(),
-		db.WithLensPoolSize(lensPoolSize),
-	}
-
-	switch s.dbt {
-	case badgerIMType:
-		cdb, err = NewBadgerMemoryDB(s.ctx, dbopts...)
-
-	case badgerFileType:
-		cdb, path, err = NewBadgerFileDB(s.ctx, s.t, dbopts...)
-
-	case defraIMType:
-		cdb, err = NewInMemoryDB(s.ctx, dbopts...)
-
-	default:
-		err = fmt.Errorf("invalid database type: %v", s.dbt)
-	}
-
-	if err != nil {
-		return nil, "", err
-	}
-
-	switch s.clientType {
-	case httpClientType:
-		cdb, err = http.NewWrapper(cdb)
-
-	case cliClientType:
-		cdb, err = cli.NewWrapper(cdb)
-
-	case goClientType:
-		return
-
-	default:
-		err = fmt.Errorf("invalid client type: %v", s.dbt)
-	}
-
-	if err != nil {
-		return nil, "", err
-	}
-
-	return
-}
-
-=======
->>>>>>> 25d47677
 // ExecuteTestCase executes the given TestCase against the configured database
 // instances.
 //
