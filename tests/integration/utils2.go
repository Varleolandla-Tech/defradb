--- conflicted
+++ resolved
@@ -152,34 +152,9 @@
 func init() {
 	// We use environment variables instead of flags `go test ./...` throws for all packages
 	//  that don't have the flag defined
-<<<<<<< HEAD
-	httpClientValue, _ := os.LookupEnv(clientHttpEnvName)
-	goClientValue, _ := os.LookupEnv(clientGoEnvName)
-	cliClientValue, _ := os.LookupEnv(clientCliEnvName)
-	badgerFileValue, _ := os.LookupEnv(fileBadgerEnvName)
-	badgerInMemoryValue, _ := os.LookupEnv(memoryBadgerEnvName)
-	databaseDir, _ = os.LookupEnv(fileBadgerPathEnvName)
-	rootDatabaseDir, _ = os.LookupEnv(rootDBFilePathEnvName)
-	detectDbChangesValue, _ := os.LookupEnv(detectDbChangesEnvName)
-	inMemoryStoreValue, _ := os.LookupEnv(inMemoryEnvName)
-	repositoryValue, repositorySpecified := os.LookupEnv(repositoryEnvName)
-	setupOnlyValue, _ := os.LookupEnv(setupOnlyEnvName)
-	targetBranchValue, targetBranchSpecified := os.LookupEnv(targetBranchEnvName)
-	mutType, mutationTypeSpecified := os.LookupEnv(mutationTypeEnvName)
-
-	httpClient = getBool(httpClientValue)
-	goClient = getBool(goClientValue)
-	cliClient = getBool(cliClientValue)
-	badgerFile = getBool(badgerFileValue)
-	badgerInMemory = getBool(badgerInMemoryValue)
-	inMemoryStore = getBool(inMemoryStoreValue)
-	DetectDbChanges = getBool(detectDbChangesValue)
-	SetupOnly = getBool(setupOnlyValue)
-
-	if !repositorySpecified {
-=======
 	httpClient, _ = strconv.ParseBool(os.Getenv(clientHttpEnvName))
 	goClient, _ = strconv.ParseBool(os.Getenv(clientGoEnvName))
+	cliClient, _ = strconv.ParseBool(os.Getenv(clientCliEnvName))
 	badgerFile, _ = strconv.ParseBool(os.Getenv(fileBadgerEnvName))
 	badgerInMemory, _ = strconv.ParseBool(os.Getenv(memoryBadgerEnvName))
 	inMemoryStore, _ = strconv.ParseBool(os.Getenv(inMemoryEnvName))
@@ -190,7 +165,6 @@
 	if value, ok := os.LookupEnv(repositoryEnvName); ok {
 		repositoryValue = value
 	} else {
->>>>>>> 5f96d780
 		repositoryValue = "https://github.com/sourcenetwork/defradb.git"
 	}
 
@@ -210,37 +184,21 @@
 		mutationType = CollectionSaveMutationType
 	}
 
-<<<<<<< HEAD
-	// default is to run against all
-	if !badgerInMemory && !badgerFile && !inMemoryStore && !DetectDbChanges {
-		badgerInMemory = true
-		// Testing against the file system is off by default
-		badgerFile = false
-		inMemoryStore = true
-	}
-	// default is to run against all
-	if !goClient && !httpClient && !cliClient && !DetectDbChanges {
-		goClient = true
-		httpClient = true
-		cliClient = true
-	}
-
-	if DetectDbChanges {
-=======
 	// Set default values for the specified testing mode.
 	switch {
 	case DetectDbChanges:
 		// Change detector runs using only the go client type.
 		goClient = true
 		httpClient = false
->>>>>>> 5f96d780
+		cliClient = false
 		detectDbChangesInit(repositoryValue, targetBranchValue)
 
 	default:
 		// Default is to test all client types.
-		if !goClient && !httpClient {
+		if !goClient && !httpClient && !cliClient {
 			goClient = true
 			httpClient = true
+			cliClient = true
 		}
 		// Default is to test all but filesystem db types.
 		if !badgerInMemory && !badgerFile && !inMemoryStore {
@@ -321,56 +279,10 @@
 	return db, nil
 }
 
-<<<<<<< HEAD
-func GetClientTypes() []ClientType {
-	clients := []ClientType{}
-
-	if httpClient {
-		clients = append(clients, httpClientType)
-	}
-
-	if goClient {
-		clients = append(clients, goClientType)
-	}
-
-	if cliClient {
-		clients = append(clients, cliClientType)
-	}
-
-	return clients
-}
-
-func GetDatabaseTypes() []DatabaseType {
-	databases := []DatabaseType{}
-
-	if badgerInMemory {
-		databases = append(databases, badgerIMType)
-	}
-
-	if badgerFile {
-		databases = append(databases, badgerFileType)
-	}
-
-	if inMemoryStore {
-		databases = append(databases, defraIMType)
-	}
-
-	return databases
-}
-
-func GetDatabase(s *state) (client.DB, string, error) {
-	var (
-		cdb  client.DB
-		path string
-		err  error
-	)
-
-=======
 // GetDatabase returns the database implementation for the current
 // testing state. The database type and client type on the test state
 // are used to select the datastore and client implementation to use.
 func GetDatabase(s *state) (cdb client.DB, path string, err error) {
->>>>>>> 5f96d780
 	switch s.dbt {
 	case badgerIMType:
 		cdb, err = NewBadgerMemoryDB(s.ctx, db.WithUpdateEvents())
