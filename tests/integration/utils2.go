// Copyright 2022 Democratized Data Foundation
//
// Use of this software is governed by the Business Source License
// included in the file licenses/BSL.txt.
//
// As of the Change Date specified in that file, in accordance with
// the Business Source License, use of this software will be governed
// by the Apache License, Version 2.0, included in the file
// licenses/APL.txt.

package tests

import (
	"context"
	"encoding/json"
	"fmt"
	"os"
	"path"
	"reflect"
	"strings"
	"testing"
	"time"

	badger "github.com/dgraph-io/badger/v4"
	"github.com/sourcenetwork/immutable"
	"github.com/stretchr/testify/assert"
	"github.com/stretchr/testify/require"

	"github.com/sourcenetwork/defradb/client"
	"github.com/sourcenetwork/defradb/datastore"
	badgerds "github.com/sourcenetwork/defradb/datastore/badger/v4"
	"github.com/sourcenetwork/defradb/datastore/memory"
	"github.com/sourcenetwork/defradb/db"
	"github.com/sourcenetwork/defradb/errors"
	"github.com/sourcenetwork/defradb/http"
	"github.com/sourcenetwork/defradb/logging"
	"github.com/sourcenetwork/defradb/net"
)

const (
	clientGoEnvName            = "DEFRA_CLIENT_GO"
	clientHttpEnvName          = "DEFRA_CLIENT_HTTP"
	memoryBadgerEnvName        = "DEFRA_BADGER_MEMORY"
	fileBadgerEnvName          = "DEFRA_BADGER_FILE"
	fileBadgerPathEnvName      = "DEFRA_BADGER_FILE_PATH"
	rootDBFilePathEnvName      = "DEFRA_TEST_ROOT"
	inMemoryEnvName            = "DEFRA_IN_MEMORY"
	setupOnlyEnvName           = "DEFRA_SETUP_ONLY"
	detectDbChangesEnvName     = "DEFRA_DETECT_DATABASE_CHANGES"
	repositoryEnvName          = "DEFRA_CODE_REPOSITORY"
	targetBranchEnvName        = "DEFRA_TARGET_BRANCH"
	mutationTypeEnvName        = "DEFRA_MUTATION_TYPE"
	documentationDirectoryName = "data_format_changes"
)

type DatabaseType string

const (
	badgerIMType   DatabaseType = "badger-in-memory"
	defraIMType    DatabaseType = "defra-memory-datastore"
	badgerFileType DatabaseType = "badger-file-system"
)

<<<<<<< HEAD
type ClientType string

const (
	goClientType   ClientType = "go"
	httpClientType ClientType = "http"
=======
// The MutationType that tests will run using.
//
// For example if set to [CollectionSaveMutationType], all supporting
// actions (such as [UpdateDoc]) will execute via [Collection.Save].
//
// Defaults to CollectionSaveMutationType.
type MutationType string

const (
	// CollectionSaveMutationType will cause all supporting actions
	// to run their mutations via [Collection.Save].
	CollectionSaveMutationType MutationType = "collection-save"

	// CollectionNamedMutationType will cause all supporting actions
	// to run their mutations via their corresponding named [Collection]
	// call.
	//
	// For example, CreateDoc will call [Collection.Create], and
	// UpdateDoc will call [Collection.Update].
	CollectionNamedMutationType MutationType = "collection-named"

	// GQLRequestMutationType will cause all supporting actions to
	// run their mutations using GQL requests, typically these will
	// include a `id` parameter to target the specified document.
	GQLRequestMutationType MutationType = "gql"
>>>>>>> 6bd4ee5d
)

var (
	log            = logging.MustNewLogger("tests.integration")
	badgerInMemory bool
	badgerFile     bool
	inMemoryStore  bool
<<<<<<< HEAD
	httpClient     bool
	goClient       bool
=======
	mutationType   MutationType
>>>>>>> 6bd4ee5d
)

const subscriptionTimeout = 1 * time.Second

// Instantiating lenses is expensive, and our tests do not benefit from a large number of them,
// so we explicitly set it to a low value.
const lensPoolSize = 2

var databaseDir string
var rootDatabaseDir string

/*
If this is set to true the integration test suite will instead of its normal profile do
the following:

On [package] Init:
  - Get the (local) latest commit from the target/parent branch // code assumes
    git fetch has been done
  - Check to see if a clone of that commit/branch is available in the temp dir, and
    if not clone the target branch
  - Check to see if there are any new .md files in the current branch's data_format_changes
    dir (vs the target branch)

For each test:
  - If new documentation detected, pass the test and exit
  - Create a new (test/auto-deleted) temp dir for defra to live/run in
  - Run the test setup (add initial schema, docs, updates) using the target branch (test is skipped
    if test does not exist in target and is new to this branch)
  - Run the test request and assert results (as per normal tests) using the current branch
*/
var DetectDbChanges bool
var SetupOnly bool

var detectDbChangesCodeDir string
var areDatabaseFormatChangesDocumented bool
var previousTestCaseTestName string

func init() {
	// We use environment variables instead of flags `go test ./...` throws for all packages
	//  that don't have the flag defined
	httpClientValue, _ := os.LookupEnv(clientHttpEnvName)
	goClientValue, _ := os.LookupEnv(clientGoEnvName)
	badgerFileValue, _ := os.LookupEnv(fileBadgerEnvName)
	badgerInMemoryValue, _ := os.LookupEnv(memoryBadgerEnvName)
	databaseDir, _ = os.LookupEnv(fileBadgerPathEnvName)
	rootDatabaseDir, _ = os.LookupEnv(rootDBFilePathEnvName)
	detectDbChangesValue, _ := os.LookupEnv(detectDbChangesEnvName)
	inMemoryStoreValue, _ := os.LookupEnv(inMemoryEnvName)
	repositoryValue, repositorySpecified := os.LookupEnv(repositoryEnvName)
	setupOnlyValue, _ := os.LookupEnv(setupOnlyEnvName)
	targetBranchValue, targetBranchSpecified := os.LookupEnv(targetBranchEnvName)
	mutType, mutationTypeSpecified := os.LookupEnv(mutationTypeEnvName)

	httpClient = getBool(httpClientValue)
	goClient = getBool(goClientValue)
	badgerFile = getBool(badgerFileValue)
	badgerInMemory = getBool(badgerInMemoryValue)
	inMemoryStore = getBool(inMemoryStoreValue)
	DetectDbChanges = getBool(detectDbChangesValue)
	SetupOnly = getBool(setupOnlyValue)

	if !repositorySpecified {
		repositoryValue = "https://github.com/sourcenetwork/defradb.git"
	}

	if !targetBranchSpecified {
		targetBranchValue = "develop"
	}

	if mutationTypeSpecified {
		mutationType = MutationType(mutType)
	} else {
		// Default to testing mutations via Collection.Save - it should be simpler and
		// faster. We assume this is desirable when not explicitly testing any particular
		// mutation type.
		mutationType = CollectionSaveMutationType
	}

	// default is to run against all
	if !badgerInMemory && !badgerFile && !inMemoryStore && !DetectDbChanges {
		badgerInMemory = true
		// Testing against the file system is off by default
		badgerFile = false
		inMemoryStore = true
	}
	// default is to run against all
	if !goClient && !httpClient && !DetectDbChanges {
		goClient = true
		httpClient = true
	}

	if DetectDbChanges {
		detectDbChangesInit(repositoryValue, targetBranchValue)
	}
}

func getBool(val string) bool {
	switch strings.ToLower(val) {
	case "true":
		return true
	default:
		return false
	}
}

// AssertPanicAndSkipChangeDetection asserts that the code of function actually panics,
//
//	also ensures the change detection is skipped so no false fails happen.
//
//	Usage: AssertPanicAndSkipChangeDetection(t, func() { executeTestCase(t, test) })
func AssertPanicAndSkipChangeDetection(t *testing.T, f assert.PanicTestFunc) bool {
	if IsDetectingDbChanges() {
		// The `assert.Panics` call will falsely fail if this test is executed during
		// a detect changes test run
		t.Skip()
	}
	return assert.Panics(t, f, "expected a panic, but none found.")
}

func NewBadgerMemoryDB(ctx context.Context, dbopts ...db.Option) (client.DB, error) {
	opts := badgerds.Options{Options: badger.DefaultOptions("").WithInMemory(true)}
	rootstore, err := badgerds.NewDatastore("", &opts)
	if err != nil {
		return nil, err
	}

	dbopts = append(dbopts, db.WithUpdateEvents(), db.WithLensPoolSize(lensPoolSize))

	db, err := db.NewDB(ctx, rootstore, dbopts...)
	if err != nil {
		return nil, err
	}

	return db, nil
}

func NewInMemoryDB(ctx context.Context) (client.DB, error) {
	rootstore := memory.NewDatastore(ctx)
	db, err := db.NewDB(ctx, rootstore, db.WithUpdateEvents(), db.WithLensPoolSize(lensPoolSize))
	if err != nil {
		return nil, err
	}

	return db, nil
}

func NewBadgerFileDB(ctx context.Context, t testing.TB) (client.DB, string, error) {
	var dbPath string
	if databaseDir != "" {
		dbPath = databaseDir
	} else if rootDatabaseDir != "" {
		dbPath = path.Join(rootDatabaseDir, t.Name())
	} else {
		dbPath = t.TempDir()
	}

	db, err := newBadgerFileDB(ctx, t, dbPath)
	return db, dbPath, err
}

func newBadgerFileDB(ctx context.Context, t testing.TB, path string) (client.DB, error) {
	opts := badgerds.Options{Options: badger.DefaultOptions(path)}
	rootstore, err := badgerds.NewDatastore(path, &opts)
	if err != nil {
		return nil, err
	}

	db, err := db.NewDB(ctx, rootstore, db.WithUpdateEvents(), db.WithLensPoolSize(lensPoolSize))
	if err != nil {
		return nil, err
	}

	return db, nil
}

func GetClientTypes() []ClientType {
	clients := []ClientType{}

	if httpClient {
		clients = append(clients, httpClientType)
	}

	if goClient {
		clients = append(clients, goClientType)
	}

	return clients
}

func GetDatabaseTypes() []DatabaseType {
	databases := []DatabaseType{}

	if badgerInMemory {
		databases = append(databases, badgerIMType)
	}

	if badgerFile {
		databases = append(databases, badgerFileType)
	}

	if inMemoryStore {
		databases = append(databases, defraIMType)
	}

	return databases
}

func GetDatabase(s *state) (client.DB, string, error) {
	var (
		cdb  client.DB
		path string
		err  error
	)

	switch s.dbt {
	case badgerIMType:
		cdb, err = NewBadgerMemoryDB(s.ctx, db.WithUpdateEvents())

	case badgerFileType:
		cdb, path, err = NewBadgerFileDB(s.ctx, s.t)

	case defraIMType:
		cdb, err = NewInMemoryDB(s.ctx)

	default:
		return nil, "", fmt.Errorf("invalid database type: %v", s.dbt)
	}

	if err != nil {
		return nil, "", err
	}

	switch s.clientType {
	case httpClientType:
		cdb, err = http.NewWrapper(cdb)

	case goClientType:
		// do nothing

	default:
		return nil, "", fmt.Errorf("invalid client type: %v", s.dbt)
	}

	if err != nil {
		return nil, "", err
	}

	return cdb, path, nil
}

// ExecuteTestCase executes the given TestCase against the configured database
// instances.
//
// Will also attempt to detect incompatible changes in the persisted data if
// configured to do so (the CI will do so, but disabled by default as it is slow).
func ExecuteTestCase(
	t *testing.T,
	testCase TestCase,
) {
	collectionNames := getCollectionNames(testCase)

	if DetectDbChanges && DetectDbChangesPreTestChecks(t, collectionNames) {
		return
	}

	ctx := context.Background()
	cts := GetClientTypes()
	dbts := GetDatabaseTypes()
	// Assert that this is not empty to protect against accidental mis-configurations,
	// otherwise an empty set would silently pass all the tests.
	require.NotEmpty(t, dbts)

	for _, ct := range cts {
		for _, dbt := range dbts {
			executeTestCase(ctx, t, collectionNames, testCase, dbt, ct)
		}
	}
}

func executeTestCase(
	ctx context.Context,
	t *testing.T,
	collectionNames []string,
	testCase TestCase,
	dbt DatabaseType,
	clientType ClientType,
) {
	log.Info(ctx, testCase.Description, logging.NewKV("Database", dbt))

	flattenActions(&testCase)
	startActionIndex, endActionIndex := getActionRange(testCase)

	s := newState(ctx, t, testCase, dbt, clientType, collectionNames)
	setStartingNodes(s)

	// It is very important that the databases are always closed, otherwise resources will leak
	// as tests run.  This is particularly important for file based datastores.
	defer closeNodes(s)

	// Documents and Collections may already exist in the database if actions have been split
	// by the change detector so we should fetch them here at the start too (if they exist).
	// collections are by node (index), as they are specific to nodes.
	refreshCollections(s)
	refreshDocuments(s, startActionIndex)
	refreshIndexes(s)

	for i := startActionIndex; i <= endActionIndex; i++ {
		switch action := testCase.Actions[i].(type) {
		case ConfigureNode:
			configureNode(s, action)

		case Restart:
			restartNodes(s, i)

		case ConnectPeers:
			connectPeers(s, action)

		case ConfigureReplicator:
			configureReplicator(s, action)

		case SubscribeToCollection:
			subscribeToCollection(s, action)

		case UnsubscribeToCollection:
			unsubscribeToCollection(s, action)

		case GetAllP2PCollections:
			getAllP2PCollections(s, action)

		case SchemaUpdate:
			updateSchema(s, action)

		case SchemaPatch:
			patchSchema(s, action)

		case ConfigureMigration:
			configureMigration(s, action)

		case GetMigrations:
			getMigrations(s, action)

		case CreateDoc:
			createDoc(s, action)

		case DeleteDoc:
			deleteDoc(s, action)

		case UpdateDoc:
			updateDoc(s, action)

		case CreateIndex:
			createIndex(s, action)

		case DropIndex:
			dropIndex(s, action)

		case GetIndexes:
			getIndexes(s, action)

		case BackupExport:
			backupExport(s, action)

		case BackupImport:
			backupImport(s, action)

		case TransactionCommit:
			commitTransaction(s, action)

		case SubscriptionRequest:
			executeSubscriptionRequest(s, action)

		case Request:
			executeRequest(s, action)

		case ExplainRequest:
			executeExplainRequest(s, action)

		case IntrospectionRequest:
			assertIntrospectionResults(s, action)

		case ClientIntrospectionRequest:
			assertClientIntrospectionResults(s, action)

		case WaitForSync:
			waitForSync(s, action)

		case SetupComplete:
			// no-op, just continue.

		default:
			t.Fatalf("Unknown action type %T", action)
		}
	}

	// Notify any active subscriptions that all requests have been sent.
	close(s.allActionsDone)

	for _, resultsChan := range s.subscriptionResultsChans {
		select {
		case subscriptionAssert := <-resultsChan:
			// We want to assert back in the main thread so failures get recorded properly
			subscriptionAssert()

		// a safety in case the stream hangs - we don't want the tests to run forever.
		case <-time.After(subscriptionTimeout):
			assert.Fail(t, "timeout occurred while waiting for data stream", testCase.Description)
		}
	}
}

// getCollectionNames gets an ordered, unique set of collection names across all nodes
// from the action set within the given test case.
//
// It preserves the order in which they are declared, and shares indexes across all nodes, so
// if a second node adds a collection of a name that was previously declared in another node
// the new node will respect the index originally assigned.  This allows collections to be
// referenced across multiple nodes by a consistent, predictable index - allowing a single
// action to target the same collection across multiple nodes.
//
// WARNING: This will not work with schemas ending in `type`, e.g. `user_type`
func getCollectionNames(testCase TestCase) []string {
	nextIndex := 0
	collectionIndexByName := map[string]int{}

	for _, a := range testCase.Actions {
		switch action := a.(type) {
		case SchemaUpdate:
			if action.ExpectedError != "" {
				// If an error is expected then no collections should result from this action
				continue
			}

			// WARNING: This will not work with schemas ending in `type`, e.g. `user_type`
			splitByType := strings.Split(action.Schema, "type ")
			// Skip the first, as that preceeds `type ` if `type ` is present,
			// else there are no types.
			for i := 1; i < len(splitByType); i++ {
				wipSplit := strings.TrimLeft(splitByType[i], " ")
				indexOfLastChar := strings.IndexAny(wipSplit, " {")
				if indexOfLastChar <= 0 {
					// This should never happen
					continue
				}

				collectionName := wipSplit[:indexOfLastChar]
				if _, ok := collectionIndexByName[collectionName]; ok {
					// Collection name has already been added, possibly via another node
					continue
				}

				collectionIndexByName[collectionName] = nextIndex
				nextIndex++
			}
		}
	}

	collectionNames := make([]string, len(collectionIndexByName))
	for name, index := range collectionIndexByName {
		collectionNames[index] = name
	}

	return collectionNames
}

// closeNodes closes all the given nodes, ensuring that resources are properly released.
func closeNodes(
	s *state,
) {
	for _, node := range s.nodes {
		if node.Peer != nil {
			err := node.Close()
			require.NoError(s.t, err)
		}
		node.DB.Close(s.ctx)
	}
}

// getNodes gets the set of applicable nodes for the given nodeID.
//
// If nodeID has a value it will return that node only, otherwise all nodes will be returned.
func getNodes(nodeID immutable.Option[int], nodes []*net.Node) []*net.Node {
	if !nodeID.HasValue() {
		return nodes
	}

	return []*net.Node{nodes[nodeID.Value()]}
}

// getNodeCollections gets the set of applicable collections for the given nodeID.
//
// If nodeID has a value it will return collections for that node only, otherwise all collections across all
// nodes will be returned.
func getNodeCollections(nodeID immutable.Option[int], collections [][]client.Collection) [][]client.Collection {
	if !nodeID.HasValue() {
		return collections
	}

	return [][]client.Collection{collections[nodeID.Value()]}
}

func calculateLenForFlattenedActions(testCase *TestCase) int {
	newLen := 0
	for _, a := range testCase.Actions {
		actionGroup := reflect.ValueOf(a)
		switch actionGroup.Kind() {
		case reflect.Array, reflect.Slice:
			newLen += actionGroup.Len()
		default:
			newLen++
		}
	}
	return newLen
}

func flattenActions(testCase *TestCase) {
	newLen := calculateLenForFlattenedActions(testCase)
	if newLen == len(testCase.Actions) {
		return
	}
	newActions := make([]any, 0, newLen)

	for _, a := range testCase.Actions {
		actionGroup := reflect.ValueOf(a)
		switch actionGroup.Kind() {
		case reflect.Array, reflect.Slice:
			for i := 0; i < actionGroup.Len(); i++ {
				newActions = append(
					newActions,
					actionGroup.Index(i).Interface(),
				)
			}
		default:
			newActions = append(newActions, a)
		}
	}
	testCase.Actions = newActions
}

// getActionRange returns the index of the first action to be run, and the last.
//
// Not all processes will run all actions - if this is a change detector run they
// will be split.
//
// If a SetupComplete action is provided, the actions will be split there, if not
// they will be split at the first non SchemaUpdate/CreateDoc/UpdateDoc action.
func getActionRange(testCase TestCase) (int, int) {
	startIndex := 0
	endIndex := len(testCase.Actions) - 1

	if !DetectDbChanges {
		return startIndex, endIndex
	}

	setupCompleteIndex := -1
	firstNonSetupIndex := -1

ActionLoop:
	for i := range testCase.Actions {
		switch testCase.Actions[i].(type) {
		case SetupComplete:
			setupCompleteIndex = i
			// We don't care about anything else if this has been explicitly provided
			break ActionLoop

		case SchemaUpdate, CreateDoc, UpdateDoc, Restart:
			continue

		default:
			firstNonSetupIndex = i
			break ActionLoop
		}
	}

	if SetupOnly {
		if setupCompleteIndex > -1 {
			endIndex = setupCompleteIndex
		} else if firstNonSetupIndex > -1 {
			// -1 to exclude this index
			endIndex = firstNonSetupIndex - 1
		}
	} else {
		if setupCompleteIndex > -1 {
			// +1 to exclude the SetupComplete action
			startIndex = setupCompleteIndex + 1
		} else if firstNonSetupIndex > -1 {
			// We must not set this to -1 :)
			startIndex = firstNonSetupIndex
		} else {
			// if we don't have any non-mutation actions, just use the last action
			startIndex = endIndex
		}
	}

	return startIndex, endIndex
}

// setStartingNodes adds a set of initial Defra nodes for the test to execute against.
//
// If a node(s) has been explicitly configured via a `ConfigureNode` action then no new
// nodes will be added.
func setStartingNodes(
	s *state,
) {
	hasExplicitNode := false
	for _, action := range s.testCase.Actions {
		switch action.(type) {
		case ConfigureNode:
			hasExplicitNode = true
		}
	}

	// If nodes have not been explicitly configured via actions, setup a default one.
	if !hasExplicitNode {
		db, path, err := GetDatabase(s)
		require.Nil(s.t, err)

		s.nodes = append(s.nodes, &net.Node{
			DB: db,
		})
		s.dbPaths = append(s.dbPaths, path)
	}
}

func restartNodes(
	s *state,
	actionIndex int,
) {
	if s.dbt == badgerIMType || s.dbt == defraIMType {
		return
	}
	closeNodes(s)

	// We need to restart the nodes in reverse order, to avoid dial backoff issues.
	for i := len(s.nodes) - 1; i >= 0; i-- {
		originalPath := databaseDir
		databaseDir = s.dbPaths[i]
		db, _, err := GetDatabase(s)
		require.Nil(s.t, err)
		databaseDir = originalPath

		if len(s.nodeConfigs) == 0 {
			// If there are no explicit node configuration actions the node will be
			// basic (i.e. no P2P stuff) and can be yielded now.
			s.nodes[i] = &net.Node{
				DB: db,
			}
			continue
		}

		cfg := s.nodeConfigs[i]
		// We need to make sure the node is configured with its old address, otherwise
		// a new one may be selected and reconnnection to it will fail.
		cfg.Net.P2PAddress = strings.Split(s.nodeAddresses[i], "/p2p/")[0]
		var n *net.Node
		n, err = net.NewNode(
			s.ctx,
			db,
			net.WithConfig(&cfg),
		)
		require.NoError(s.t, err)

		if err := n.Start(); err != nil {
			closeErr := n.Close()
			if closeErr != nil {
				s.t.Fatal(fmt.Sprintf("unable to start P2P listeners: %v: problem closing node", err), closeErr)
			}
			require.NoError(s.t, err)
		}

		s.nodes[i] = n
	}

	// The index of the action after the last wait action before the current restart action.
	// We wish to resume the wait clock from this point onwards.
	waitGroupStartIndex := 0
actionLoop:
	for i := actionIndex; i >= 0; i-- {
		switch s.testCase.Actions[i].(type) {
		case WaitForSync:
			// +1 as we do not wish to resume from the wait itself, but the next action
			// following it. This may be the current restart action.
			waitGroupStartIndex = i + 1
			break actionLoop
		}
	}

	for _, tc := range s.testCase.Actions {
		switch action := tc.(type) {
		case ConnectPeers:
			// Give the nodes a chance to connect to each other and learn about each other's subscribed topics.
			time.Sleep(100 * time.Millisecond)
			setupPeerWaitSync(
				s, waitGroupStartIndex, action, s.nodes[action.SourceNodeID], s.nodes[action.TargetNodeID],
			)
		case ConfigureReplicator:
			// Give the nodes a chance to connect to each other and learn about each other's subscribed topics.
			time.Sleep(100 * time.Millisecond)
			setupReplicatorWaitSync(
				s, waitGroupStartIndex, action, s.nodes[action.SourceNodeID], s.nodes[action.TargetNodeID],
			)
		}
	}

	// If the db was restarted we need to refresh the collection definitions as the old instances
	// will reference the old (closed) database instances.
	refreshCollections(s)
	refreshIndexes(s)
}

// refreshCollections refreshes all the collections of the given names, preserving order.
//
// If a given collection is not present in the database the value at the corresponding
// result-index will be nil.
func refreshCollections(
	s *state,
) {
	s.collections = make([][]client.Collection, len(s.nodes))

	for nodeID, node := range s.nodes {
		s.collections[nodeID] = make([]client.Collection, len(s.collectionNames))
		allCollections, err := node.DB.GetAllCollections(s.ctx)
		require.Nil(s.t, err)

		for i, collectionName := range s.collectionNames {
			for _, collection := range allCollections {
				if collection.Name() == collectionName {
					s.collections[nodeID][i] = collection
					break
				}
			}
		}
	}
}

// configureNode configures and starts a new Defra node using the provided configuration.
//
// It returns the new node, and its peer address. Any errors generated during configuration
// will result in a test failure.
func configureNode(
	s *state,
	action ConfigureNode,
) {
	if DetectDbChanges {
		// We do not yet support the change detector for tests running across multiple nodes.
		s.t.SkipNow()
		return
	}

	cfg := action()
	// WARNING: This is a horrible hack both deduplicates/randomizes peer IDs
	// And affects where libp2p(?) stores some values on the file system, even when using
	// an in memory store.
	cfg.Datastore.Badger.Path = s.t.TempDir()

	db, path, err := GetDatabase(s) //disable change dector, or allow it?
	require.NoError(s.t, err)

	var n *net.Node
	log.Info(s.ctx, "Starting P2P node", logging.NewKV("P2P address", cfg.Net.P2PAddress))
	n, err = net.NewNode(
		s.ctx,
		db,
		net.WithConfig(&cfg),
	)
	require.NoError(s.t, err)

	if err := n.Start(); err != nil {
		closeErr := n.Close()
		if closeErr != nil {
			s.t.Fatal(fmt.Sprintf("unable to start P2P listeners: %v: problem closing node", err), closeErr)
		}
		require.NoError(s.t, err)
	}

	address := fmt.Sprintf("%s/p2p/%s", n.ListenAddrs()[0].String(), n.PeerID())
	s.nodeAddresses = append(s.nodeAddresses, address)
	s.nodeConfigs = append(s.nodeConfigs, cfg)

	s.nodes = append(s.nodes, n)
	s.dbPaths = append(s.dbPaths, path)
}

func refreshDocuments(
	s *state,
	startActionIndex int,
) {
	if len(s.collections) == 0 {
		// This should only be possible at the moment for P2P testing, for which the
		// change detector is currently disabled.  We'll likely need some fancier logic
		// here if/when we wish to enable it.
		return
	}

	// For now just do the initial setup using the collections on the first node,
	// this may need to become more involved at a later date depending on testing
	// requirements.
	s.documents = make([][]*client.Document, len(s.collections[0]))

	for i := range s.collections[0] {
		s.documents[i] = []*client.Document{}
	}

	for i := 0; i < startActionIndex; i++ {
		switch action := s.testCase.Actions[i].(type) {
		case CreateDoc:
			// We need to add the existing documents in the order in which the test case lists them
			// otherwise they cannot be referenced correctly by other actions.
			doc, err := client.NewDocFromJSON([]byte(action.Doc))
			if err != nil {
				// If an err has been returned, ignore it - it may be expected and if not
				// the test will fail later anyway
				continue
			}

			// Just use the collection from the first relevant node, as all will be the same for this
			// purpose.
			collection := getNodeCollections(action.NodeID, s.collections)[0][action.CollectionID]

			// The document may have been mutated by other actions, so to be sure we have the latest
			// version without having to worry about the individual update mechanics we fetch it.
			doc, err = collection.Get(s.ctx, doc.Key(), false)
			if err != nil {
				// If an err has been returned, ignore it - it may be expected and if not
				// the test will fail later anyway
				continue
			}

			s.documents[action.CollectionID] = append(s.documents[action.CollectionID], doc)
		}
	}
}

func refreshIndexes(
	s *state,
) {
	if len(s.collections) == 0 {
		return
	}

	s.indexes = make([][][]client.IndexDescription, len(s.collections))

	for i, nodeCols := range s.collections {
		s.indexes[i] = make([][]client.IndexDescription, len(nodeCols))

		for j, col := range nodeCols {
			if col == nil {
				continue
			}
			colIndexes, err := col.GetIndexes(s.ctx)
			if err != nil {
				continue
			}

			s.indexes[i][j] = colIndexes
		}
	}
}

func getIndexes(
	s *state,
	action GetIndexes,
) {
	if len(s.collections) == 0 {
		return
	}

	var expectedErrorRaised bool
	actionNodes := getNodes(action.NodeID, s.nodes)
	for nodeID, collections := range getNodeCollections(action.NodeID, s.collections) {
		err := withRetry(
			actionNodes,
			nodeID,
			func() error {
				actualIndexes, err := collections[action.CollectionID].GetIndexes(s.ctx)
				if err != nil {
					return err
				}

				assertIndexesListsEqual(action.ExpectedIndexes,
					actualIndexes, s.t, s.testCase.Description)

				return nil
			},
		)
		expectedErrorRaised = expectedErrorRaised ||
			AssertError(s.t, s.testCase.Description, err, action.ExpectedError)
	}

	assertExpectedErrorRaised(s.t, s.testCase.Description, action.ExpectedError, expectedErrorRaised)
}

func assertIndexesListsEqual(
	expectedIndexes []client.IndexDescription,
	actualIndexes []client.IndexDescription,
	t *testing.T,
	testDescription string,
) {
	toNames := func(indexes []client.IndexDescription) []string {
		names := make([]string, len(indexes))
		for i, index := range indexes {
			names[i] = index.Name
		}
		return names
	}

	require.ElementsMatch(t, toNames(expectedIndexes), toNames(actualIndexes), testDescription)

	toMap := func(indexes []client.IndexDescription) map[string]client.IndexDescription {
		resultMap := map[string]client.IndexDescription{}
		for _, index := range indexes {
			resultMap[index.Name] = index
		}
		return resultMap
	}

	expectedMap := toMap(expectedIndexes)
	actualMap := toMap(actualIndexes)
	for key := range expectedMap {
		assertIndexesEqual(expectedMap[key], actualMap[key], t, testDescription)
	}
}

func assertIndexesEqual(expectedIndex, actualIndex client.IndexDescription,
	t *testing.T,
	testDescription string,
) {
	assert.Equal(t, expectedIndex.Name, actualIndex.Name, testDescription)
	assert.Equal(t, expectedIndex.ID, actualIndex.ID, testDescription)

	toNames := func(fields []client.IndexedFieldDescription) []string {
		names := make([]string, len(fields))
		for i, field := range fields {
			names[i] = field.Name
		}
		return names
	}

	require.ElementsMatch(t, toNames(expectedIndex.Fields), toNames(actualIndex.Fields), testDescription)

	toMap := func(fields []client.IndexedFieldDescription) map[string]client.IndexedFieldDescription {
		resultMap := map[string]client.IndexedFieldDescription{}
		for _, field := range fields {
			resultMap[field.Name] = field
		}
		return resultMap
	}

	expectedMap := toMap(expectedIndex.Fields)
	actualMap := toMap(actualIndex.Fields)
	for key := range expectedMap {
		assert.Equal(t, expectedMap[key], actualMap[key], testDescription)
	}
}

// updateSchema updates the schema using the given details.
func updateSchema(
	s *state,
	action SchemaUpdate,
) {
	for _, node := range getNodes(action.NodeID, s.nodes) {
		_, err := node.DB.AddSchema(s.ctx, action.Schema)
		expectedErrorRaised := AssertError(s.t, s.testCase.Description, err, action.ExpectedError)

		assertExpectedErrorRaised(s.t, s.testCase.Description, action.ExpectedError, expectedErrorRaised)
	}

	// If the schema was updated we need to refresh the collection definitions.
	refreshCollections(s)
	refreshIndexes(s)
}

func patchSchema(
	s *state,
	action SchemaPatch,
) {
	for _, node := range getNodes(action.NodeID, s.nodes) {
		err := node.DB.PatchSchema(s.ctx, action.Patch)
		expectedErrorRaised := AssertError(s.t, s.testCase.Description, err, action.ExpectedError)

		assertExpectedErrorRaised(s.t, s.testCase.Description, action.ExpectedError, expectedErrorRaised)
	}

	// If the schema was updated we need to refresh the collection definitions.
	refreshCollections(s)
	refreshIndexes(s)
}

// createDoc creates a document using the chosen [mutationType] and caches it in the
// test state object.
func createDoc(
	s *state,
	action CreateDoc,
) {
	skipIfMutationTypeUnsupported(s.t, action.SupportedMutationTypes)

	var mutation func(*state, CreateDoc, *net.Node, []client.Collection) (*client.Document, error)

	switch mutationType {
	case CollectionSaveMutationType:
		mutation = createDocViaColSave
	case CollectionNamedMutationType:
		mutation = createDocViaColCreate
	case GQLRequestMutationType:
		mutation = createDocViaGQL
	default:
		s.t.Fatalf("invalid mutationType: %v", mutationType)
	}

	var expectedErrorRaised bool
	var doc *client.Document
	actionNodes := getNodes(action.NodeID, s.nodes)
	for nodeID, collections := range getNodeCollections(action.NodeID, s.collections) {
		err := withRetry(
			actionNodes,
			nodeID,
			func() error {
				var err error
				doc, err = mutation(s, action, actionNodes[nodeID], collections)
				return err
			},
		)
		expectedErrorRaised = AssertError(s.t, s.testCase.Description, err, action.ExpectedError)
	}

	assertExpectedErrorRaised(s.t, s.testCase.Description, action.ExpectedError, expectedErrorRaised)

	if action.CollectionID >= len(s.documents) {
		// Expand the slice if required, so that the document can be accessed by collection index
		s.documents = append(s.documents, make([][]*client.Document, action.CollectionID-len(s.documents)+1)...)
	}
	s.documents[action.CollectionID] = append(s.documents[action.CollectionID], doc)
}

func createDocViaColSave(
	s *state,
	action CreateDoc,
	node *net.Node,
	collections []client.Collection,
) (*client.Document, error) {
	var err error
	doc, err := client.NewDocFromJSON([]byte(action.Doc))
	if err != nil {
		return nil, err
	}

	return doc, collections[action.CollectionID].Save(s.ctx, doc)
}

func createDocViaColCreate(
	s *state,
	action CreateDoc,
	node *net.Node,
	collections []client.Collection,
) (*client.Document, error) {
	var err error
	doc, err := client.NewDocFromJSON([]byte(action.Doc))
	if err != nil {
		return nil, err
	}

	return doc, collections[action.CollectionID].Create(s.ctx, doc)
}

func createDocViaGQL(
	s *state,
	action CreateDoc,
	node *net.Node,
	collections []client.Collection,
) (*client.Document, error) {
	collection := collections[action.CollectionID]

	escapedJson, err := json.Marshal(action.Doc)
	require.NoError(s.t, err)

	request := fmt.Sprintf(
		`mutation {
			create_%s(data: %s) {
				_key
			}
		}`,
		collection.Name(),
		escapedJson,
	)

	db := getStore(s, node.DB, immutable.None[int](), action.ExpectedError)

	result := db.ExecRequest(s.ctx, request)
	if len(result.GQL.Errors) > 0 {
		return nil, result.GQL.Errors[0]
	}

	resultantDocs, ok := result.GQL.Data.([]map[string]any)
	if !ok || len(resultantDocs) == 0 {
		return nil, nil
	}

	docKeyString := resultantDocs[0]["_key"].(string)
	docKey, err := client.NewDocKeyFromString(docKeyString)
	require.NoError(s.t, err)

	doc, err := collection.Get(s.ctx, docKey, false)
	require.NoError(s.t, err)

	return doc, nil
}

// deleteDoc deletes a document using the collection api and caches it in the
// given documents slice.
func deleteDoc(
	s *state,
	action DeleteDoc,
) {
	doc := s.documents[action.CollectionID][action.DocID]

	var expectedErrorRaised bool
	actionNodes := getNodes(action.NodeID, s.nodes)
	for nodeID, collections := range getNodeCollections(action.NodeID, s.collections) {
		err := withRetry(
			actionNodes,
			nodeID,
			func() error {
				_, err := collections[action.CollectionID].DeleteWithKey(s.ctx, doc.Key())
				return err
			},
		)
		expectedErrorRaised = AssertError(s.t, s.testCase.Description, err, action.ExpectedError)
	}

	assertExpectedErrorRaised(s.t, s.testCase.Description, action.ExpectedError, expectedErrorRaised)
}

// updateDoc updates a document using the chosen [mutationType].
func updateDoc(
	s *state,
	action UpdateDoc,
) {
	skipIfMutationTypeUnsupported(s.t, action.SupportedMutationTypes)

	var mutation func(*state, UpdateDoc, *net.Node, []client.Collection) error

	switch mutationType {
	case CollectionSaveMutationType:
		mutation = updateDocViaColSave
	case CollectionNamedMutationType:
		mutation = updateDocViaColUpdate
	case GQLRequestMutationType:
		mutation = updateDocViaGQL
	default:
		s.t.Fatalf("invalid mutationType: %v", mutationType)
	}

	var expectedErrorRaised bool
	actionNodes := getNodes(action.NodeID, s.nodes)
	for nodeID, collections := range getNodeCollections(action.NodeID, s.collections) {
		err := withRetry(
			actionNodes,
			nodeID,
			func() error { return mutation(s, action, actionNodes[nodeID], collections) },
		)
		expectedErrorRaised = AssertError(s.t, s.testCase.Description, err, action.ExpectedError)
	}

	assertExpectedErrorRaised(s.t, s.testCase.Description, action.ExpectedError, expectedErrorRaised)
}

func updateDocViaColSave(
	s *state,
	action UpdateDoc,
	node *net.Node,
	collections []client.Collection,
) error {
	doc := s.documents[action.CollectionID][action.DocID]

	err := doc.SetWithJSON([]byte(action.Doc))
	if err != nil {
		return err
	}

	return collections[action.CollectionID].Save(s.ctx, doc)
}

func updateDocViaColUpdate(
	s *state,
	action UpdateDoc,
	node *net.Node,
	collections []client.Collection,
) error {
	doc := s.documents[action.CollectionID][action.DocID]

	err := doc.SetWithJSON([]byte(action.Doc))
	if err != nil {
		return err
	}

	return collections[action.CollectionID].Update(s.ctx, doc)
}

func updateDocViaGQL(
	s *state,
	action UpdateDoc,
	node *net.Node,
	collections []client.Collection,
) error {
	doc := s.documents[action.CollectionID][action.DocID]
	collection := collections[action.CollectionID]

	escapedJson, err := json.Marshal(action.Doc)
	require.NoError(s.t, err)

	request := fmt.Sprintf(
		`mutation {
			update_%s(id: "%s", data: %s) {
				_key
			}
		}`,
		collection.Name(),
		doc.Key().String(),
		escapedJson,
	)

	db := getStore(s, node.DB, immutable.None[int](), action.ExpectedError)

	result := db.ExecRequest(s.ctx, request)
	if len(result.GQL.Errors) > 0 {
		return result.GQL.Errors[0]
	}
	return nil
}

// createIndex creates a secondary index using the collection api.
func createIndex(
	s *state,
	action CreateIndex,
) {
	if action.CollectionID >= len(s.indexes) {
		// Expand the slice if required, so that the index can be accessed by collection index
		s.indexes = append(s.indexes,
			make([][][]client.IndexDescription, action.CollectionID-len(s.indexes)+1)...)
	}
	actionNodes := getNodes(action.NodeID, s.nodes)
	for nodeID, collections := range getNodeCollections(action.NodeID, s.collections) {
		indexDesc := client.IndexDescription{
			Name: action.IndexName,
		}
		if action.FieldName != "" {
			indexDesc.Fields = []client.IndexedFieldDescription{
				{
					Name: action.FieldName,
				},
			}
		} else if len(action.FieldsNames) > 0 {
			for i := range action.FieldsNames {
				indexDesc.Fields = append(indexDesc.Fields, client.IndexedFieldDescription{
					Name:      action.FieldsNames[i],
					Direction: action.Directions[i],
				})
			}
		}
		err := withRetry(
			actionNodes,
			nodeID,
			func() error {
				desc, err := collections[action.CollectionID].CreateIndex(s.ctx, indexDesc)
				if err != nil {
					return err
				}
				s.indexes[nodeID][action.CollectionID] =
					append(s.indexes[nodeID][action.CollectionID], desc)
				return nil
			},
		)
		if AssertError(s.t, s.testCase.Description, err, action.ExpectedError) {
			return
		}
	}

	assertExpectedErrorRaised(s.t, s.testCase.Description, action.ExpectedError, false)
}

// dropIndex drops the secondary index using the collection api.
func dropIndex(
	s *state,
	action DropIndex,
) {
	var expectedErrorRaised bool
	actionNodes := getNodes(action.NodeID, s.nodes)
	for nodeID, collections := range getNodeCollections(action.NodeID, s.collections) {
		indexName := action.IndexName
		if indexName == "" {
			indexName = s.indexes[nodeID][action.CollectionID][action.IndexID].Name
		}

		err := withRetry(
			actionNodes,
			nodeID,
			func() error {
				return collections[action.CollectionID].DropIndex(s.ctx, indexName)
			},
		)
		expectedErrorRaised = AssertError(s.t, s.testCase.Description, err, action.ExpectedError)
	}

	assertExpectedErrorRaised(s.t, s.testCase.Description, action.ExpectedError, expectedErrorRaised)
}

// backupExport generates a backup using the db api.
func backupExport(
	s *state,
	action BackupExport,
) {
	if action.Config.Filepath == "" {
		action.Config.Filepath = s.t.TempDir() + "/test.json"
	}

	var expectedErrorRaised bool
	actionNodes := getNodes(action.NodeID, s.nodes)
	for nodeID, node := range actionNodes {
		err := withRetry(
			actionNodes,
			nodeID,
			func() error { return node.DB.BasicExport(s.ctx, &action.Config) },
		)
		expectedErrorRaised = AssertError(s.t, s.testCase.Description, err, action.ExpectedError)

		if !expectedErrorRaised {
			assertBackupContent(s.t, action.ExpectedContent, action.Config.Filepath)
		}
	}
	assertExpectedErrorRaised(s.t, s.testCase.Description, action.ExpectedError, expectedErrorRaised)
}

// backupImport imports data from a backup using the db api.
func backupImport(
	s *state,
	action BackupImport,
) {
	if action.Filepath == "" {
		action.Filepath = s.t.TempDir() + "/test.json"
	}

	// we can avoid checking the error here as this would mean the filepath is invalid
	// and we want to make sure that `BasicImport` fails in this case.
	_ = os.WriteFile(action.Filepath, []byte(action.ImportContent), 0664)

	var expectedErrorRaised bool
	actionNodes := getNodes(action.NodeID, s.nodes)
	for nodeID, node := range actionNodes {
		err := withRetry(
			actionNodes,
			nodeID,
			func() error { return node.DB.BasicImport(s.ctx, action.Filepath) },
		)
		expectedErrorRaised = AssertError(s.t, s.testCase.Description, err, action.ExpectedError)
	}
	assertExpectedErrorRaised(s.t, s.testCase.Description, action.ExpectedError, expectedErrorRaised)
}

// withRetry attempts to perform the given action, retrying up to a DB-defined
// maximum attempt count if a transaction conflict error is returned.
//
// If a P2P-sync commit for the given document is already in progress this
// Save call can fail as the transaction will conflict. We dont want to worry
// about this in our tests so we just retry a few times until it works (or the
// retry limit is breached - important incase this is a different error)
func withRetry(
	nodes []*net.Node,
	nodeID int,
	action func() error,
) error {
	for i := 0; i < nodes[nodeID].MaxTxnRetries(); i++ {
		err := action()
		if err != nil && errors.Is(err, badgerds.ErrTxnConflict) {
			time.Sleep(100 * time.Millisecond)
			continue
		}
		return err
	}
	return nil
}

func getStore(
	s *state,
	db client.DB,
	transactionSpecifier immutable.Option[int],
	expectedError string,
) client.Store {
	if !transactionSpecifier.HasValue() {
		return db
	}

	transactionID := transactionSpecifier.Value()

	if transactionID >= len(s.txns) {
		// Extend the txn slice so this txn can fit and be accessed by TransactionId
		s.txns = append(s.txns, make([]datastore.Txn, transactionID-len(s.txns)+1)...)
	}

	if s.txns[transactionID] == nil {
		// Create a new transaction if one does not already exist.
		txn, err := db.NewTxn(s.ctx, false)
		if AssertError(s.t, s.testCase.Description, err, expectedError) {
			txn.Discard(s.ctx)
			return nil
		}

		s.txns[transactionID] = txn
	}

	return db.WithTxn(s.txns[transactionID])
}

// commitTransaction commits the given transaction.
//
// Will panic if the given transaction does not exist. Discards the transaction if
// an error is returned on commit.
func commitTransaction(
	s *state,
	action TransactionCommit,
) {
	err := s.txns[action.TransactionID].Commit(s.ctx)
	if err != nil {
		s.txns[action.TransactionID].Discard(s.ctx)
	}

	expectedErrorRaised := AssertError(s.t, s.testCase.Description, err, action.ExpectedError)

	assertExpectedErrorRaised(s.t, s.testCase.Description, action.ExpectedError, expectedErrorRaised)
}

// executeRequest executes the given request.
func executeRequest(
	s *state,
	action Request,
) {
	var expectedErrorRaised bool
	for nodeID, node := range getNodes(action.NodeID, s.nodes) {
		db := getStore(s, node.DB, action.TransactionID, action.ExpectedError)
		result := db.ExecRequest(s.ctx, action.Request)

		anyOfByFieldKey := map[docFieldKey][]any{}
		expectedErrorRaised = assertRequestResults(
			s.ctx,
			s.t,
			s.testCase.Description,
			&result.GQL,
			action.Results,
			action.ExpectedError,
			nodeID,
			anyOfByFieldKey,
		)
	}

	assertExpectedErrorRaised(s.t, s.testCase.Description, action.ExpectedError, expectedErrorRaised)
}

// executeSubscriptionRequest executes the given subscription request, returning
// a channel that will receive a single event once the subscription has been completed.
//
// The returned channel will receive a function that asserts that
// the subscription received all its expected results and no more.
// It should be called from the main test routine to ensure that
// failures are recorded properly. It will only yield once, once
// the subscription has terminated.
func executeSubscriptionRequest(
	s *state,
	action SubscriptionRequest,
) {
	subscriptionAssert := make(chan func())

	for _, node := range getNodes(action.NodeID, s.nodes) {
		result := node.DB.ExecRequest(s.ctx, action.Request)
		if AssertErrors(s.t, s.testCase.Description, result.GQL.Errors, action.ExpectedError) {
			return
		}

		go func() {
			data := []map[string]any{}
			errs := []error{}

			allActionsAreDone := false
			expectedDataRecieved := len(action.Results) == 0
			stream := result.Pub.Stream()
			for {
				select {
				case s := <-stream:
					sResult, _ := s.(client.GQLResult)
					sData, _ := sResult.Data.([]map[string]any)
					errs = append(errs, sResult.Errors...)
					data = append(data, sData...)

					if len(data) >= len(action.Results) {
						expectedDataRecieved = true
					}

				case <-s.allActionsDone:
					allActionsAreDone = true
				}

				if expectedDataRecieved && allActionsAreDone {
					finalResult := &client.GQLResult{
						Data:   data,
						Errors: errs,
					}

					subscriptionAssert <- func() {
						// This assert should be executed from the main test routine
						// so that failures will be properly handled.
						expectedErrorRaised := assertRequestResults(
							s.ctx,
							s.t,
							s.testCase.Description,
							finalResult,
							action.Results,
							action.ExpectedError,
							// anyof is not yet supported by subscription requests
							0,
							map[docFieldKey][]any{},
						)

						assertExpectedErrorRaised(s.t, s.testCase.Description, action.ExpectedError, expectedErrorRaised)
					}

					return
				}
			}
		}()
	}

	s.subscriptionResultsChans = append(s.subscriptionResultsChans, subscriptionAssert)
}

// Asserts as to whether an error has been raised as expected (or not). If an expected
// error has been raised it will return true, returns false in all other cases.
func AssertError(t *testing.T, description string, err error, expectedError string) bool {
	if err == nil {
		return false
	}

	if expectedError == "" {
		require.NoError(t, err, description)
		return false
	} else {
		if !strings.Contains(err.Error(), expectedError) {
			assert.ErrorIs(t, err, errors.New(expectedError))
			return false
		}
		return true
	}
}

// Asserts as to whether an error has been raised as expected (or not). If an expected
// error has been raised it will return true, returns false in all other cases.
func AssertErrors(
	t *testing.T,
	description string,
	errs []error,
	expectedError string,
) bool {
	if expectedError == "" {
		require.Empty(t, errs, description)
	} else {
		for _, e := range errs {
			// This is always a string at the moment, add support for other types as and when needed
			errorString := e.Error()
			if !strings.Contains(errorString, expectedError) {
				// We use ErrorIs for clearer failures (is a error comparison even if it is just a string)
				require.ErrorIs(t, errors.New(errorString), errors.New(expectedError))
				continue
			}
			return true
		}
	}
	return false
}

// docFieldKey is an internal key type that wraps docIndex and fieldName
type docFieldKey struct {
	docIndex  int
	fieldName string
}

func assertRequestResults(
	ctx context.Context,
	t *testing.T,
	description string,
	result *client.GQLResult,
	expectedResults []map[string]any,
	expectedError string,
	nodeID int,
	anyOfByField map[docFieldKey][]any,
) bool {
	if AssertErrors(t, description, result.Errors, expectedError) {
		return true
	}

	if expectedResults == nil && result.Data == nil {
		return true
	}

	// Note: if result.Data == nil this panics (the panic seems useful while testing).
	resultantData := result.Data.([]map[string]any)

	log.Info(ctx, "", logging.NewKV("RequestResults", result.Data))

	require.Equal(t, len(expectedResults), len(resultantData), description)

	for docIndex, result := range resultantData {
		expectedResult := expectedResults[docIndex]
		for field, actualValue := range result {
			expectedValue := expectedResult[field]

			switch r := expectedValue.(type) {
			case AnyOf:
				assertResultsAnyOf(t, r, actualValue)

				dfk := docFieldKey{docIndex, field}
				valueSet := anyOfByField[dfk]
				valueSet = append(valueSet, actualValue)
				anyOfByField[dfk] = valueSet
			default:
				assertResultsEqual(t, expectedValue, actualValue, fmt.Sprintf("node: %v, doc: %v", nodeID, docIndex))
			}
		}
	}

	return false
}

func assertResultsAnyOf(t *testing.T, expected AnyOf, actual any, msgAndArgs ...any) {
	if !resultsAreAnyOf(expected, actual) {
		assert.Contains(t, expected, actual, msgAndArgs...)
	}
}

func assertResultsEqual(t *testing.T, expected any, actual any, msgAndArgs ...any) {
	if !resultsAreEqual(expected, actual) {
		assert.EqualValues(t, expected, actual, msgAndArgs...)
	}
}

func assertExpectedErrorRaised(t *testing.T, description string, expectedError string, wasRaised bool) {
	if expectedError != "" && !wasRaised {
		assert.Fail(t, "Expected an error however none was raised.", description)
	}
}

func assertIntrospectionResults(
	s *state,
	action IntrospectionRequest,
) bool {
	for _, node := range getNodes(action.NodeID, s.nodes) {
		result := node.DB.ExecRequest(s.ctx, action.Request)

		if AssertErrors(s.t, s.testCase.Description, result.GQL.Errors, action.ExpectedError) {
			return true
		}
		resultantData := result.GQL.Data.(map[string]any)

		if len(action.ExpectedData) == 0 && len(action.ContainsData) == 0 {
			require.Equal(s.t, action.ExpectedData, resultantData)
		}

		if len(action.ExpectedData) == 0 && len(action.ContainsData) > 0 {
			assertContains(s.t, action.ContainsData, resultantData)
		} else {
			require.Equal(s.t, len(action.ExpectedData), len(resultantData))

			for k, result := range resultantData {
				assert.Equal(s.t, action.ExpectedData[k], result)
			}
		}
	}

	return false
}

// Asserts that the client introspection results conform to our expectations.
func assertClientIntrospectionResults(
	s *state,
	action ClientIntrospectionRequest,
) bool {
	for _, node := range getNodes(action.NodeID, s.nodes) {
		result := node.DB.ExecRequest(s.ctx, action.Request)

		if AssertErrors(s.t, s.testCase.Description, result.GQL.Errors, action.ExpectedError) {
			return true
		}
		resultantData := result.GQL.Data.(map[string]any)

		if len(resultantData) == 0 {
			return false
		}

		// Iterate through all types, validating each type definition.
		// Inspired from buildClientSchema.ts from graphql-js,
		// which is one way that clients do validate the schema.
		types := resultantData["__schema"].(map[string]any)["types"].([]any)

		for _, typeData := range types {
			typeDef := typeData.(map[string]any)
			kind := typeDef["kind"].(string)

			switch kind {
			case "SCALAR", "INTERFACE", "UNION", "ENUM":
				// No validation for these types in this test
			case "OBJECT":
				fields := typeDef["fields"]
				if fields == nil {
					s.t.Errorf("Fields are missing for OBJECT type %v", typeDef["name"])
				}
			case "INPUT_OBJECT":
				inputFields := typeDef["inputFields"]
				if inputFields == nil {
					s.t.Errorf("InputFields are missing for INPUT_OBJECT type %v", typeDef["name"])
				}
			default:
				// t.Errorf("Unknown type kind: %v", kind)
			}
		}
	}

	return true
}

// Asserts that the `actual` contains the given `contains` value according to the logic
// described on the [RequestTestCase.ContainsData] property.
func assertContains(t *testing.T, contains map[string]any, actual map[string]any) {
	for k, expected := range contains {
		innerActual := actual[k]
		if innerExpected, innerIsMap := expected.(map[string]any); innerIsMap {
			if innerActual == nil {
				assert.Equal(t, innerExpected, innerActual)
			} else if innerActualMap, isMap := innerActual.(map[string]any); isMap {
				// If the inner is another map then we continue down the chain
				assertContains(t, innerExpected, innerActualMap)
			} else {
				// If the types don't match then we use assert.Equal for a clean failure message
				assert.Equal(t, innerExpected, innerActual)
			}
		} else if innerExpected, innerIsArray := expected.([]any); innerIsArray {
			if actualArray, isActualArray := innerActual.([]any); isActualArray {
				// If the inner is an array/slice, then assert that each expected item is present
				// in the actual.  Note how the actual may contain additional items - this should
				// not result in a test failure.
				for _, innerExpectedItem := range innerExpected {
					assert.Contains(t, actualArray, innerExpectedItem)
				}
			} else {
				// If the types don't match then we use assert.Equal for a clean failure message
				assert.Equal(t, expected, innerActual)
			}
		} else {
			assert.Equal(t, expected, innerActual)
		}
	}
}

func assertBackupContent(t *testing.T, expectedContent, filepath string) {
	b, err := os.ReadFile(filepath)
	assert.NoError(t, err)
	assert.Equal(
		t,
		expectedContent,
		string(b),
	)
}

// skipIfMutationTypeUnsupported skips the current test if the given supportedMutationTypes option has value
// and the active mutation type is not contained within that value set.
func skipIfMutationTypeUnsupported(t *testing.T, supportedMutationTypes immutable.Option[[]MutationType]) {
	if supportedMutationTypes.HasValue() {
		var isTypeSupported bool
		for _, supportedMutationType := range supportedMutationTypes.Value() {
			if supportedMutationType == mutationType {
				isTypeSupported = true
				break
			}
		}

		if !isTypeSupported {
			t.Skipf("test does not support given mutation type. Type: %s", mutationType)
		}
	}
}<|MERGE_RESOLUTION|>--- conflicted
+++ resolved
@@ -61,13 +61,13 @@
 	badgerFileType DatabaseType = "badger-file-system"
 )
 
-<<<<<<< HEAD
 type ClientType string
 
 const (
 	goClientType   ClientType = "go"
 	httpClientType ClientType = "http"
-=======
+)
+
 // The MutationType that tests will run using.
 //
 // For example if set to [CollectionSaveMutationType], all supporting
@@ -93,7 +93,6 @@
 	// run their mutations using GQL requests, typically these will
 	// include a `id` parameter to target the specified document.
 	GQLRequestMutationType MutationType = "gql"
->>>>>>> 6bd4ee5d
 )
 
 var (
@@ -101,12 +100,9 @@
 	badgerInMemory bool
 	badgerFile     bool
 	inMemoryStore  bool
-<<<<<<< HEAD
 	httpClient     bool
 	goClient       bool
-=======
 	mutationType   MutationType
->>>>>>> 6bd4ee5d
 )
 
 const subscriptionTimeout = 1 * time.Second
